# pylint: disable=too-many-lines
import math
import platform
<<<<<<< HEAD
from datetime import datetime
from dateutil import tz
from dateutil.parser import parse
from dateutil.relativedelta import relativedelta
=======
import numbers
>>>>>>> 0cc78ac2
import aiounittest
from adaptive.expressions import Expression


class ExpressionParserTests(aiounittest.AsyncTestCase):
    scope = {
        "one": 1.0,
        "two": 2.0,
        "hello": "hello",
        "nullObj": None,
        "bag": {"three": 3.0},
        "items": ["zero", "one", "two"],
        "nestedItems": [{"x": 1}, {"x": 2}, {"x": 3},],
        "dialog": {
            "x": 3,
            "instance": {"xxx": "instance", "yyy": {"instanceY": "instanceY"}},
            "options": {"xxx": "options", "yyy": ["optionY1", "optionY2"]},
            "title": "Dialog Title",
            "subTitle": "Dialog Sub Title",
        },
        "timestamp": "2018-03-15T13:00:00.000Z",
        "notISOTimestamp": "2018/03/15 13:00:00",
        "timestampObj": parse("2018-03-15T13:00:00.000Z").replace(tzinfo=tz.gettz("UTC")),
        "timestampObj2": parse("2018-01-02T02:00:00.000Z").replace(tzinfo=tz.gettz("UTC")),
        "unixTimestamp": 1521118800,
        "unixTimestampFraction": 1521118800.5,
        "ticks": 637243624200000000,
        "doubleNestedItems": [[{"x": 1}, {"x: 2"}], [{"x": 3}]],
    }

<<<<<<< HEAD
    # Math
    def test_add(self):
        parsed = Expression.parse("1+1.5")
        assert parsed is not None

        value, error = parsed.try_evaluate({})
        assert value == 2.5
        assert error is None

        parsed = Expression.parse("1+1+2")
        assert parsed is not None

        value, error = parsed.try_evaluate({})
        assert value == 4
        assert error is None

        parsed = Expression.parse("add(2, 3)")
        assert parsed is not None

        value, error = parsed.try_evaluate({})
        assert value == 5
        assert error is None

        parsed = Expression.parse("add(2, 3, 4.5)")
        assert parsed is not None

        value, error = parsed.try_evaluate({})
        assert value == 9.5
        assert error is None

    def test_subtract(self):
        parsed = Expression.parse("1-1")
        assert parsed is not None

        value, error = parsed.try_evaluate({})
        assert value == 0
        assert error is None

        parsed = Expression.parse("5-3-1.2")
        assert parsed is not None

        value, error = parsed.try_evaluate({})
        assert value == 0.8
        assert error is None

        parsed = Expression.parse("sub(1, 1)")
        assert parsed is not None

        value, error = parsed.try_evaluate({})
        assert value == 0
        assert error is None

        parsed = Expression.parse("sub(5, 3, 1.2)")
        assert parsed is not None

        value, error = parsed.try_evaluate({})
        assert value == 0.8
        assert error is None

    def test_multiply(self):
        parsed = Expression.parse("1*2")
        assert parsed is not None

        value, error = parsed.try_evaluate({})
        assert value == 2
        assert error is None

        parsed = Expression.parse("2*3*1.1")
        assert parsed is not None

        value, error = parsed.try_evaluate({})
        assert math.isclose(value, 6.6, rel_tol=1e-9)
        assert error is None

        parsed = Expression.parse("mul(1, 2)")
        assert parsed is not None

        value, error = parsed.try_evaluate({})
        assert value == 2
        assert error is None

        parsed = Expression.parse("mul(2, 3, 1.1)")
        assert parsed is not None

        value, error = parsed.try_evaluate({})
        assert math.isclose(value, 6.6, rel_tol=1e-9)
        assert error is None

    def test_divide(self):
        parsed = Expression.parse("2/1")
        assert parsed is not None

        value, error = parsed.try_evaluate({})
        assert value == 2
        assert error is None

        parsed = Expression.parse("6/2/2")
        assert parsed is not None

        value, error = parsed.try_evaluate({})
        assert value == 1.5
        assert error is None

        parsed = Expression.parse("div(2, 2)")
        assert parsed is not None

        value, error = parsed.try_evaluate({})
        assert value == 1
        assert error is None

        parsed = Expression.parse("div(6, 2, 0.3)")
        assert parsed is not None

        value, error = parsed.try_evaluate({})
        assert value == 10
        assert error is None

    def test_min(self):
        parsed = Expression.parse("min(2, 1)")
        assert parsed is not None

        value, error = parsed.try_evaluate({})
        assert value == 1
        assert error is None

        parsed = Expression.parse("min(3, 4.5, 1.5)")
        assert parsed is not None

        value, error = parsed.try_evaluate({})
        assert value == 1.5
        assert error is None

        parsed = Expression.parse("min(2, 100, -10.5)")
        assert parsed is not None

        value, error = parsed.try_evaluate({})
        assert value == -10.5
        assert error is None

        parsed = Expression.parse("min(6, 0.3, 0.3)")
        assert parsed is not None

        value, error = parsed.try_evaluate({})
        assert value == 0.3
        assert error is None

    def test_max(self):
        parsed = Expression.parse("max(2, 1)")
        assert parsed is not None

        value, error = parsed.try_evaluate({})
        assert value == 2
        assert error is None

        parsed = Expression.parse("max(3, 4.5, 1.5)")
        assert parsed is not None

        value, error = parsed.try_evaluate({})
        assert value == 4.5
        assert error is None

        parsed = Expression.parse("max(2, 100, -10.5)")
        assert parsed is not None

        value, error = parsed.try_evaluate({})
        assert value == 100
        assert error is None

        parsed = Expression.parse("max(6.2, 6.2, 0.3)")
        assert parsed is not None

        value, error = parsed.try_evaluate({})
        assert value == 6.2
        assert error is None

    def test_power(self):
        parsed = Expression.parse("2^3")
        assert parsed is not None

        value, error = parsed.try_evaluate({})
        assert value == 8
        assert error is None

        parsed = Expression.parse("3^2^2")
        assert parsed is not None

        value, error = parsed.try_evaluate({})
        assert value == 81
        assert error is None

    def test_mod(self):
        parsed = Expression.parse("3 % 2")
        assert parsed is not None

        value, error = parsed.try_evaluate({})
        assert value == 1
        assert error is None

        parsed = Expression.parse("(4+1) % 2")
        assert parsed is not None

        value, error = parsed.try_evaluate({})
        assert value == 1
        assert error is None

        parsed = Expression.parse("(4+1.5) % 2")
        assert parsed is not None

        value, error = parsed.try_evaluate({})
        assert value == 1.5
        assert error is None

        parsed = Expression.parse("mod(8, 3)")
        assert parsed is not None

        value, error = parsed.try_evaluate({})
        assert value == 2
        assert error is None

    def test_average(self):
        parsed = Expression.parse("average(createArray(3, 2))")
        assert parsed is not None

        value, error = parsed.try_evaluate({})
        assert value == 2.5
        assert error is None

        parsed = Expression.parse("average(createArray(5, 2))")
        assert parsed is not None

        value, error = parsed.try_evaluate({})
        assert value == 3.5
        assert error is None

        parsed = Expression.parse("average(createArray(4, 2))")
        assert parsed is not None

        value, error = parsed.try_evaluate({})
        assert value == 3
        assert error is None

        parsed = Expression.parse("average(createArray(8, -3))")
        assert parsed is not None

        value, error = parsed.try_evaluate({})
        assert value == 2.5
        assert error is None

    def test_sum(self):
        parsed = Expression.parse("sum(createArray(3, 2))")
        assert parsed is not None

        value, error = parsed.try_evaluate({})
        assert value == 5
        assert error is None

        parsed = Expression.parse("sum(createArray(5.2, 2.8))")
        assert parsed is not None

        value, error = parsed.try_evaluate({})
        assert value == 8
        assert error is None

        parsed = Expression.parse("sum(createArray(4.2, 2))")
        assert parsed is not None

        value, error = parsed.try_evaluate({})
        assert value == 6.2
        assert error is None

        parsed = Expression.parse("sum(createArray(8.5, -3))")
        assert parsed is not None

        value, error = parsed.try_evaluate({})
        assert value == 5.5
        assert error is None

    def test_range(self):
        parsed = Expression.parse("range(1, 4)")
        assert parsed is not None

        value, error = parsed.try_evaluate({})
        print(value)
        assert value == [1, 2, 3, 4]
        assert error is None

        parsed = Expression.parse("range(-1, 6)")
        assert parsed is not None

        value, error = parsed.try_evaluate({})
        assert value == [-1, 0, 1, 2, 3, 4]
        assert error is None

    def test_floor(self):
        parsed = Expression.parse("floor(3.51)")
        assert parsed is not None

        value, error = parsed.try_evaluate({})
        print(value)
        assert value == 3
        assert error is None

        parsed = Expression.parse("floor(4.00)")
        assert parsed is not None

        value, error = parsed.try_evaluate({})
        assert value == 4
        assert error is None

    def test_ceiling(self):
        parsed = Expression.parse("ceiling(3.51)")
        assert parsed is not None

        value, error = parsed.try_evaluate({})
        print(value)
        assert value == 4
        assert error is None

        parsed = Expression.parse("ceiling(4.00)")
        assert parsed is not None

        value, error = parsed.try_evaluate({})
        assert value == 4
        assert error is None

    def test_round(self):
        parsed = Expression.parse("round(3.51)")
        assert parsed is not None

        value, error = parsed.try_evaluate({})
        print(value)
        assert value == 4
        assert error is None

        # please notice that 5 will not round up
        parsed = Expression.parse("round(3.55, 1)")
        assert parsed is not None

        value, error = parsed.try_evaluate({})
        assert value == 3.5
        assert error is None

        # it will round up only if value is more than 5
        parsed = Expression.parse("round(3.56, 1)")
        assert parsed is not None

        value, error = parsed.try_evaluate({})
        assert value == 3.6
        assert error is None

        parsed = Expression.parse("round(3.12134, 3)")
        assert parsed is not None

        value, error = parsed.try_evaluate({})
        assert value == 3.121

    # Comparisons
    def test_equal(self):
        parsed = Expression.parse("1 == 2")
        assert parsed is not None

        value, error = parsed.try_evaluate({})
        assert value is False
        assert error is None

        parsed = Expression.parse("3 == 3")
        assert parsed is not None

        value, error = parsed.try_evaluate({})
        assert value is True
        assert error is None

        parsed = Expression.parse("(1 + 2) == (4 - 1)")
        assert parsed is not None

        value, error = parsed.try_evaluate({})
        assert value is True
        assert error is None

        parsed = Expression.parse("(1 + 2) ==\r\n (4 - 1)")
        assert parsed is not None

        value, error = parsed.try_evaluate({})
        assert value is True
        assert error is None

        parsed = Expression.parse('"123" == "132"')
        assert parsed is not None

        value, error = parsed.try_evaluate({})
        assert value is False

    def test_lessthan(self):
        parsed = Expression.parse("1 < 2")
        assert parsed is not None

        value, error = parsed.try_evaluate({})
        assert value is True
        assert error is None

        parsed = Expression.parse("3 < 1")
        assert parsed is not None

        value, error = parsed.try_evaluate({})
        assert value is False
        assert error is None

        parsed = Expression.parse("1.1 < 2")
        assert parsed is not None

        value, error = parsed.try_evaluate({})
        assert value is True
        assert error is None

        parsed = Expression.parse("3.5 < 1")
        assert parsed is not None

        value, error = parsed.try_evaluate({})
        assert value is False
        assert error is None

    def test_lessthanorequal(self):
        parsed = Expression.parse("1 <= 2")
        assert parsed is not None

        value, error = parsed.try_evaluate({})
        assert value is True
        assert error is None

        parsed = Expression.parse("3.3 <= 1")
        assert parsed is not None

        value, error = parsed.try_evaluate({})
        assert value is False
        assert error is None

        parsed = Expression.parse("2 <= 2")
        assert parsed is not None

        value, error = parsed.try_evaluate({})
        assert value is True
        assert error is None

    def test_greatthan(self):
        parsed = Expression.parse("1 > 2")
        assert parsed is not None

        value, error = parsed.try_evaluate({})
        assert value is False
        assert error is None

        parsed = Expression.parse("3.3 > 1")
        assert parsed is not None

        value, error = parsed.try_evaluate({})
        assert value is True
        assert error is None

        parsed = Expression.parse("2 > 2")
        assert parsed is not None

        value, error = parsed.try_evaluate({})
        assert value is False
        assert error is None

    def test_greatthanorequal(self):
        parsed = Expression.parse("1 >= 2")
        assert parsed is not None

        value, error = parsed.try_evaluate({})
        assert value is False
        assert error is None

        parsed = Expression.parse("(1+2) >= (4-1)")
        assert parsed is not None

        value, error = parsed.try_evaluate({})
        assert value is True
        assert error is None

        parsed = Expression.parse("3.3 >= 1")
        assert parsed is not None

        value, error = parsed.try_evaluate({})
        assert value is True
        assert error is None

        parsed = Expression.parse("2 >= 2")
        assert parsed is not None

        value, error = parsed.try_evaluate({})
        assert value is True
        assert error is None

    def test_not_equal(self):
        parsed = Expression.parse("1 != 2")
        assert parsed is not None

        value, error = parsed.try_evaluate({})
        assert value is True
        assert error is None

        parsed = Expression.parse("2 != 2")
        assert parsed is not None

        value, error = parsed.try_evaluate({})
        assert value is False
        assert error is None

        parsed = Expression.parse("'hello' != 'hello'")
        assert parsed is not None

        value, error = parsed.try_evaluate({})
        assert value is False
        assert error is None

        parsed = Expression.parse("'hello' != 'world'")
        assert parsed is not None

        value, error = parsed.try_evaluate({})
        assert value is True
        assert error is None

    def test_exists(self):
        parsed = Expression.parse("exists(one)")
        assert parsed is not None

        value, error = parsed.try_evaluate(self.scope)
        assert value
        assert error is None

        parsed = Expression.parse("exists(xxx)")
        assert parsed is not None

        value, error = parsed.try_evaluate(self.scope)
        assert not value
        assert error is None

        parsed = Expression.parse("exists(one.xxx)")
        assert parsed is not None

        value, error = parsed.try_evaluate(self.scope)
        assert not value
        assert error is None

    # Logic
    def test_not(self):
        parsed = Expression.parse("!(1 >= 2)")
        assert parsed is not None

        value, error = parsed.try_evaluate({})
        assert value is True
        assert error is None

    def test_or(self):
        parsed = Expression.parse("(1 != 2) || (1!=1)")
        assert parsed is not None

        value, error = parsed.try_evaluate({})
        assert value is True
        assert error is None

        parsed = Expression.parse("(1 == 2) || (1!=1)")
        assert parsed is not None

        value, error = parsed.try_evaluate({})
        assert value is False
        assert error is None

    def test_and(self):
        parsed = Expression.parse("(1 != 2) && (1!=1)")
        assert parsed is not None

        value, error = parsed.try_evaluate({})
        assert value is False
        assert error is None

        parsed = Expression.parse("(1 != 2) || (1==1)")
        assert parsed is not None

        value, error = parsed.try_evaluate({})
        assert value is True
        assert error is None

    # String
    def test_concat(self):
        parsed = Expression.parse("concat(createArray(1,2), createArray(2,3))")
        assert parsed is not None

        value, error = parsed.try_evaluate({})
        assert value == [1, 2, 2, 3]
        assert error is None

        parsed = Expression.parse('concat("hello", "world")')
        assert parsed is not None

        value, error = parsed.try_evaluate({})
        assert value == "helloworld"
        assert error is None

    def test_length(self):
        parsed = Expression.parse("length(concat('[]', 'abc'))")
        assert parsed is not None

        value, error = parsed.try_evaluate({})
        assert value == 5
        assert error is None

        parsed = Expression.parse('length("hello")')
        assert parsed is not None

        value, error = parsed.try_evaluate({})
        assert value == 5
        assert error is None

    def test_replace(self):
        parsed = Expression.parse('replace("hello", "l", "k")')
        assert parsed is not None

        value, error = parsed.try_evaluate({})
        assert value == "hekko"
        assert error is None

        parsed = Expression.parse('replace("hello", "L", "k")')
        assert parsed is not None

        value, error = parsed.try_evaluate({})
        assert value == "hello"
        assert error is None

        parsed = Expression.parse('replace("hello", "l", "")')
        assert parsed is not None

        value, error = parsed.try_evaluate({})
        assert value == "heo"
        assert error is None

        # TODO: escape sign, the following two cases is different from C#!

        parsed = Expression.parse("replace('hello\n', '\n', '\\\\')")
        assert parsed is not None

        value, error = parsed.try_evaluate({})
        assert value == r"hello\\"
        assert error is None

        parsed = Expression.parse(r"replace('hello\\', '\\', '\\\\')")
        assert parsed is not None

        value, error = parsed.try_evaluate({})
        assert value == r"hello\\\\"
        assert error is None

    def test_replace_ignore_case(self):
        parsed = Expression.parse('replaceIgnoreCase("hello", "L", "K")')
        assert parsed is not None

        value, error = parsed.try_evaluate({})
        assert value == "hekko"
        assert error is None

    def test_split(self):
        parsed = Expression.parse('split("hello", "e")')
        assert parsed is not None

        value, error = parsed.try_evaluate({})
        assert value == ["h", "llo"]
        assert error is None

        parsed = Expression.parse('split("hello")')
        assert parsed is not None

        value, error = parsed.try_evaluate({})
        assert value == ["h", "e", "l", "l", "o"]
        assert error is None

        parsed = Expression.parse('split("", "e")')
        assert parsed is not None

        value, error = parsed.try_evaluate({})
        assert value == [""]
        assert error is None

    def test_substring(self):
        parsed = Expression.parse("substring(concat('na','me','more'), 0, length('name'))")
        assert parsed is not None

        value, error = parsed.try_evaluate({})
        assert value == "name"
        assert error is None

        parsed = Expression.parse("substring('hello', 0, 5)")
        assert parsed is not None

        value, error = parsed.try_evaluate({})
        assert value == "hello"
        assert error is None

        parsed = Expression.parse("substring('hello', 0, 3)")
        assert parsed is not None

        value, error = parsed.try_evaluate({})
        assert value == "hel"
        assert error is None

        parsed = Expression.parse("substring('hello', 3)")
        assert parsed is not None

        value, error = parsed.try_evaluate({})
        assert value == "lo"
        assert error is None

        parsed = Expression.parse("substring(nullObj, 0, 3)")
        assert parsed is not None

        value, error = parsed.try_evaluate(self.scope)
        assert value == ""
        assert error is None

    def test_to_lower(self):
        parsed = Expression.parse('toLower("UpCase")')
        assert parsed is not None

        value, error = parsed.try_evaluate({})
        assert value == "upcase"
        assert error is None

    def test_to_upper(self):
        parsed = Expression.parse('toUpper("UpCase")')
        assert parsed is not None

        value, error = parsed.try_evaluate({})
        assert value == "UPCASE"
        assert error is None

        parsed = Expression.parse('toUpper(toLower("UpCase"))')
        assert parsed is not None

        value, error = parsed.try_evaluate({})
        assert value == "UPCASE"
        assert error is None

    def test_trim(self):
        parsed = Expression.parse('trim("  hello  ")')
        assert parsed is not None

        value, error = parsed.try_evaluate({})
        assert value == "hello"
        assert error is None

        parsed = Expression.parse('trim(" hello")')
        assert parsed is not None

        value, error = parsed.try_evaluate({})
        assert value == "hello"
        assert error is None

        parsed = Expression.parse('trim("")')
        assert parsed is not None

        value, error = parsed.try_evaluate({})
        assert value == ""
        assert error is None

        parsed = Expression.parse("trim(nullObj)")
        assert parsed is not None

        value, error = parsed.try_evaluate(self.scope)
        assert value == ""
        assert error is None

    def test_ends_with(self):
        parsed = Expression.parse('endsWith("hello", "o")')
        assert parsed is not None

        value, error = parsed.try_evaluate({})
        assert value is True
        assert error is None

        parsed = Expression.parse('endsWith("hello", "e")')
        assert parsed is not None

        value, error = parsed.try_evaluate({})
        assert value is False
        assert error is None

        parsed = Expression.parse('endsWith(hello, "o")')
        assert parsed is not None

        value, error = parsed.try_evaluate(self.scope)
        assert value is True
        assert error is None

        parsed = Expression.parse('endsWith(hello, "a")')
        assert parsed is not None

        value, error = parsed.try_evaluate(self.scope)
        assert value is False
        assert error is None

        parsed = Expression.parse('endsWith(nullObj, "o")')
        assert parsed is not None

        value, error = parsed.try_evaluate(self.scope)
        assert value is False
        assert error is None

        parsed = Expression.parse("endsWith(hello, nullObj)")
        assert parsed is not None

        value, error = parsed.try_evaluate(self.scope)
        assert value is True
        assert error is None

    def test_starts_with(self):
        parsed = Expression.parse('startsWith("hello", "h")')
        assert parsed is not None

        value, error = parsed.try_evaluate({})
        assert value is True
        assert error is None

        parsed = Expression.parse('startsWith("hello", "a")')
        assert parsed is not None

        value, error = parsed.try_evaluate({})
        assert value is False
        assert error is None

        parsed = Expression.parse('startsWith(nullObj, "o")')
        assert parsed is not None

        value, error = parsed.try_evaluate(self.scope)
        assert value is False
        assert error is None

        parsed = Expression.parse('endsWith("hello", nullObj)')
        assert parsed is not None

        value, error = parsed.try_evaluate(self.scope)
        assert value is True
        assert error is None

    def test_count_word(self):
        parsed = Expression.parse('countWord("hello")')
        assert parsed is not None

        value, error = parsed.try_evaluate({})
        assert value == 1
        assert error is None

        parsed = Expression.parse('countWord(concat("hello", " ", "world"))')
        assert parsed is not None

        value, error = parsed.try_evaluate({})
        assert value == 2
        assert error is None

        parsed = Expression.parse("countWord(nullObj)")
        assert parsed is not None

        value, error = parsed.try_evaluate(self.scope)
        assert value == 0
        assert error is None

    def test_add_ordinal(self):
        parsed = Expression.parse("addOrdinal(11)")
        assert parsed is not None

        value, error = parsed.try_evaluate({})
        assert value == "11th"
        assert error is None

        parsed = Expression.parse("addOrdinal(11+1)")
        assert parsed is not None

        value, error = parsed.try_evaluate({})
        assert value == "12th"
        assert error is None

        parsed = Expression.parse("addOrdinal(11+2)")
        assert parsed is not None

        value, error = parsed.try_evaluate({})
        assert value == "13th"
        assert error is None

        parsed = Expression.parse("addOrdinal(11+10)")
        assert parsed is not None

        value, error = parsed.try_evaluate({})
        assert value == "21st"
        assert error is None

        parsed = Expression.parse("addOrdinal(11+11)")
        assert parsed is not None

        value, error = parsed.try_evaluate({})
        assert value == "22nd"
        assert error is None

        parsed = Expression.parse("addOrdinal(11+12)")
        assert parsed is not None

        value, error = parsed.try_evaluate({})
        assert value == "23rd"
        assert error is None

        parsed = Expression.parse("addOrdinal(11+13)")
        assert parsed is not None

        value, error = parsed.try_evaluate({})
        assert value == "24th"
        assert error is None

        parsed = Expression.parse("addOrdinal(-1)")
        assert parsed is not None

        value, error = parsed.try_evaluate({})
        assert value == "-1"
        assert error is None

    def test_new_guid(self):
        parsed = Expression.parse("length(newGuid())")
        assert parsed is not None

        value, error = parsed.try_evaluate({})
        assert value == 36
        assert error is None

    def test_index_of(self):
        parsed = Expression.parse("indexOf('hello', '-')")
        assert parsed is not None

        value, error = parsed.try_evaluate({})
        assert value == -1
        assert error is None

        parsed = Expression.parse("indexOf('hello', 'h')")
        assert parsed is not None

        value, error = parsed.try_evaluate({})
        assert value == 0
        assert error is None

        parsed = Expression.parse("indexOf(createArray('abc', 'def', 'ghi'), 'def')")
        assert parsed is not None

        value, error = parsed.try_evaluate({})
        assert value == 1
        assert error is None

        parsed = Expression.parse("indexOf(createArray('abc', 'def', 'ghi'), 'klm')")
        assert parsed is not None

        value, error = parsed.try_evaluate({})
        assert value == -1
        assert error is None

    def test_last_index_of(self):
        parsed = Expression.parse("lastIndexOf('hello', '-')")
        assert parsed is not None

        value, error = parsed.try_evaluate({})
        assert value == -1
        assert error is None

        parsed = Expression.parse("lastIndexOf('hello', 'l')")
        assert parsed is not None

        value, error = parsed.try_evaluate({})
        assert value == 3
        assert error is None

        parsed = Expression.parse(
            "lastIndexOf(createArray('abc', 'def', 'ghi', 'def'), 'def')"
        )
        assert parsed is not None

        value, error = parsed.try_evaluate({})
        assert value == 3
        assert error is None

        parsed = Expression.parse(
            "lastIndexOf(createArray('abc', 'def', 'ghi'), 'klm')"
        )
        assert parsed is not None

        value, error = parsed.try_evaluate({})
        assert value == -1
        assert error is None

        parsed = Expression.parse("lastIndexOf(newGuid(), '-')")
        assert parsed is not None

        value, error = parsed.try_evaluate({})
        assert value == 23
        assert error is None

    def test_eol(self):
        parsed = Expression.parse("EOL()")
        assert parsed is not None

        value, error = parsed.try_evaluate({})
        assert value == "\r\n" if platform.system() == "Windows" else "\n"
        assert error is None

    def test_sentence_case(self):
        parsed = Expression.parse("sentenceCase('abc')")
        assert parsed is not None

        value, error = parsed.try_evaluate({})
        assert value == "Abc"
        assert error is None

        parsed = Expression.parse("sentenceCase('aBc')")
        assert parsed is not None

        value, error = parsed.try_evaluate({})
        assert value == "Abc"
        assert error is None

        parsed = Expression.parse("sentenceCase('a')")
        assert parsed is not None

        value, error = parsed.try_evaluate({})
        assert value == "A"
        assert error is None

    def test_title_case(self):
        parsed = Expression.parse("titleCase('a')")
        assert parsed is not None

        value, error = parsed.try_evaluate({})
        assert value == "A"
        assert error is None

        parsed = Expression.parse("titleCase('abc dEF')")
        assert parsed is not None

        value, error = parsed.try_evaluate({})
        assert value == "Abc Def"
        assert error is None

    # Collection
    def test_count(self):
        parsed = Expression.parse("count('hello')")
        assert parsed is not None

        value, error = parsed.try_evaluate({})
        assert value == 5
        assert error is None

        parsed = Expression.parse('count("hello")')
        assert parsed is not None

        value, error = parsed.try_evaluate({})
        assert value == 5
        assert error is None

        parsed = Expression.parse("count(createArray('h', 'e', 'l', 'l', 'o'))")
        assert parsed is not None

        value, error = parsed.try_evaluate({})
        assert value == 5
        assert error is None

    def test_contains(self):
        parsed = Expression.parse("contains('hello world', 'hello')")
        assert parsed is not None

        value, error = parsed.try_evaluate({})
        assert value
        assert error is None

        parsed = Expression.parse("contains('hello world', 'hellow')")
        assert parsed is not None

        value, error = parsed.try_evaluate({})
        assert not value
        assert error is None

        parsed = Expression.parse("contains('hello world',\r\n 'hellow')")
        assert parsed is not None

        value, error = parsed.try_evaluate({})
        assert not value
        assert error is None

        parsed = Expression.parse("contains(items, 'zero')")
        assert parsed is not None

        value, error = parsed.try_evaluate(self.scope)
        assert value
        assert error is None

        parsed = Expression.parse("contains(items, 'hi')")
        assert parsed is not None

        value, error = parsed.try_evaluate(self.scope)
        assert not value
        assert error is None

        parsed = Expression.parse("contains(bag, 'three')")
        assert parsed is not None

        value, error = parsed.try_evaluate(self.scope)
        assert value
        assert error is None

        parsed = Expression.parse("contains(bag, 'xxx')")
        assert parsed is not None

        value, error = parsed.try_evaluate(self.scope)
        assert not value
        parsed = Expression.parse('split("", "")')
        assert parsed is not None

        value, error = parsed.try_evaluate({})
        assert value == []
        assert error is None

        parsed = Expression.parse('split("hello", "")')
        assert parsed is not None

        value, error = parsed.try_evaluate({})
        assert value == ["h", "e", "l", "l", "o"]
        assert error is None

    def test_empty(self):
        parsed = Expression.parse("empty('')")
        assert parsed is not None

        value, error = parsed.try_evaluate({})
        assert value
        assert error is None

        parsed = Expression.parse("empty('a')")
        assert parsed is not None

        value, error = parsed.try_evaluate({})
        assert not value
        assert error is None

        parsed = Expression.parse("empty(bag)")
        assert parsed is not None

        value, error = parsed.try_evaluate(self.scope)
        assert not value
        assert error is None

        parsed = Expression.parse("empty(items)")
        assert parsed is not None

        value, error = parsed.try_evaluate(self.scope)
        assert not value
        assert error is None

    def test_join(self):
        parsed = Expression.parse("join(items, ',')")
        assert parsed is not None

        value, error = parsed.try_evaluate(self.scope)
        assert value == "zero,one,two"
        assert error is None

        parsed = Expression.parse("join(createArray('a', 'b', 'c'), '.')")
        assert parsed is not None

        value, error = parsed.try_evaluate({})
        assert value == "a.b.c"
        assert error is None

        parsed = Expression.parse("join(createArray('a', 'b', 'c'), ',', ' and ')")
        assert parsed is not None

        value, error = parsed.try_evaluate({})
        assert value == "a,b and c"
        assert error is None

        parsed = Expression.parse("join(createArray('a', 'b'), ',', ' and ')")
        assert parsed is not None

        value, error = parsed.try_evaluate({})
        assert value == "a and b"
        assert error is None

        parsed = Expression.parse(
            "join(createArray(\r\n'a',\r\n 'b'), ','\r\n,\r\n ' and ')"
        )
        assert parsed is not None

        value, error = parsed.try_evaluate({})
        assert value == "a and b"
        assert error is None

    def test_first(self):
        parsed = Expression.parse("first(items)")
        assert parsed is not None

        value, error = parsed.try_evaluate(self.scope)
        assert value == "zero"
        assert error is None

        parsed = Expression.parse("first('hello')")
        assert parsed is not None

        value, error = parsed.try_evaluate({})
        assert value == "h"
        assert error is None

        parsed = Expression.parse("first(createArray(0, 1, 2))")
        assert parsed is not None

        value, error = parsed.try_evaluate({})
        assert value == 0
        assert error is None

        parsed = Expression.parse("first(1)")
        assert parsed is not None

        value, error = parsed.try_evaluate({})
        assert value is None
        assert error is None

        parsed = Expression.parse("first(nestedItems).x")
        assert parsed is not None

        value, error = parsed.try_evaluate(self.scope)
        assert value == 1
        assert error is None

    def test_last(self):
        parsed = Expression.parse("last(items)")
        assert parsed is not None

        value, error = parsed.try_evaluate(self.scope)
        assert value == "two"
        assert error is None

        parsed = Expression.parse("last('hello')")
        assert parsed is not None

        value, error = parsed.try_evaluate({})
        assert value == "o"
        assert error is None

        parsed = Expression.parse("last(createArray(0, 1, 2))")
        assert parsed is not None

        value, error = parsed.try_evaluate({})
        assert value == 2
        assert error is None

        parsed = Expression.parse("last(1)")
        assert parsed is not None

        value, error = parsed.try_evaluate({})
        assert value is None
        assert error is None

        parsed = Expression.parse("last(nestedItems).x")
        assert parsed is not None

        value, error = parsed.try_evaluate(self.scope)
        assert value == 3
        assert error is None

    def test_foreach(self):
        parsed = Expression.parse("join(foreach(dialog, item, item.key), ',')")
        assert parsed is not None

        value, error = parsed.try_evaluate(self.scope)
        assert value == "x,instance,options,title,subTitle"
        assert error is None

        parsed = Expression.parse("join(foreach(dialog, item => item.key), ',')")
        assert parsed is not None

        value, error = parsed.try_evaluate(self.scope)
        assert value == "x,instance,options,title,subTitle"
        assert error is None

        parsed = Expression.parse("foreach(dialog, item, item.value)[1].xxx")
        assert parsed is not None

        value, error = parsed.try_evaluate(self.scope)
        assert value == "instance"
        assert error is None

        parsed = Expression.parse("foreach(dialog, item=>item.value)[1].xxx")
        assert parsed is not None

        value, error = parsed.try_evaluate(self.scope)
        assert value == "instance"
        assert error is None

        parsed = Expression.parse("join(foreach(items, item, item), ',')")
        assert parsed is not None

        value, error = parsed.try_evaluate(self.scope)
        assert value == "zero,one,two"
        assert error is None

        parsed = Expression.parse("join(foreach(items, item=>item), ',')")
        assert parsed is not None

        value, error = parsed.try_evaluate(self.scope)
        assert value == "zero,one,two"
        assert error is None

        parsed = Expression.parse(
            "join(foreach(nestedItems, i, i.x + first(nestedItems).x), ',')"
        )
        assert parsed is not None

        value, error = parsed.try_evaluate(self.scope)
        assert value == "2,3,4"
        assert error is None

        parsed = Expression.parse(
            "join(foreach(items, item, concat(item, string(count(items)))), ',')"
        )
        assert parsed is not None

        value, error = parsed.try_evaluate(self.scope)
        assert value == "zero3,one3,two3"
        assert error is None

    def test_select(self):
        parsed = Expression.parse("join(select(items, item, item), ',')")
        assert parsed is not None

        value, error = parsed.try_evaluate(self.scope)
        assert value == "zero,one,two"
        assert error is None

        parsed = Expression.parse("join(select(items, item=> item), ',')")
        assert parsed is not None

        value, error = parsed.try_evaluate(self.scope)
        assert value == "zero,one,two"
        assert error is None

        parsed = Expression.parse(
            "join(select(nestedItems, i, i.x + first(nestedItems).x), ',')"
        )
        assert parsed is not None

        value, error = parsed.try_evaluate(self.scope)
        assert value == "2,3,4"
        assert error is None

        parsed = Expression.parse(
            "join(select(items, item, concat(item, string(count(items)))), ',')"
        )
        assert parsed is not None

        value, error = parsed.try_evaluate(self.scope)
        assert value == "zero3,one3,two3"
        assert error is None

    def test_where(self):
        parsed = Expression.parse("join(where(items, item, item == 'two'), ',')")
        assert parsed is not None

        value, error = parsed.try_evaluate(self.scope)
        assert value == "two"
        assert error is None

        parsed = Expression.parse("join(where(items, item => item == 'two'), ',')")
        assert parsed is not None

        value, error = parsed.try_evaluate(self.scope)
        assert value == "two"
        assert error is None

        parsed = Expression.parse(
            "string(where(dialog, item, item.value=='Dialog Title'))"
        )
        assert parsed is not None

        value, error = parsed.try_evaluate(self.scope)
        assert value == "{'title': 'Dialog Title'}"
        assert error is None

        parsed = Expression.parse(
            "join(foreach(where(nestedItems, item, item.x > 1), result, result.x), ',')"
        )
        assert parsed is not None

        value, error = parsed.try_evaluate(self.scope)
        assert value == "2,3"
        assert error is None

        parsed = Expression.parse(
            "count(where(doubleNestedItems, items, count(where(items, item, item.x == 1)) == 1))"
        )
        assert parsed is not None

        value, error = parsed.try_evaluate(self.scope)
        assert value == 1
        assert error is None

        parsed = Expression.parse(
            "count(where(doubleNestedItems, items, count(where(items, item, count(items) == 1)) == 1))"
        )
        assert parsed is not None

        value, error = parsed.try_evaluate(self.scope)
        assert value == 1
        assert error is None

    def test_union(self):
        parsed = Expression.parse('union(["a", "b", "c"], ["d", ["e", "f"], "g"][1])')
        assert parsed is not None

        value, error = parsed.try_evaluate({})
        assert value == ["a", "b", "c", "e", "f"]
        assert error is None

        parsed = Expression.parse(
            'union(["a", "b", "c"], ["d", ["e", "f"], "g"][1])[1]'
        )
        assert parsed is not None

        value, error = parsed.try_evaluate({})
        assert value == "b"
        assert error is None

        parsed = Expression.parse("count(union(createArray('a', 'b')))")
        assert parsed is not None

        value, error = parsed.try_evaluate({})
        assert value == 2
        assert error is None

        parsed = Expression.parse(
            "count(union(createArray('a', 'b'), createArray('b', 'c'), createArray('b', 'd')))"
        )
        assert parsed is not None

        value, error = parsed.try_evaluate({})
        assert value == 4
        assert error is None

    def test_intersection(self):
        parsed = Expression.parse('count(intersection(createArray("a", "b")))')
        assert parsed is not None

        value, error = parsed.try_evaluate({})
        assert value == 2
        assert error is None

        parsed = Expression.parse(
            'count(intersection(createArray("a", "b"), createArray("b", "c"), createArray("b", "d")))'
        )
        assert parsed is not None

        value, error = parsed.try_evaluate({})
        assert value == 1
        assert error is None

    def test_skip(self):
        parsed = Expression.parse("skip(createArray('H','e','l','l','0'),2)")
        assert parsed is not None

        value, error = parsed.try_evaluate({})
        assert value == ["l", "l", "0"]
        assert error is None

    def test_take(self):
        parsed = Expression.parse("take(hello, two)")
        assert parsed is not None

        value, error = parsed.try_evaluate(self.scope)
        assert value == "he"
        assert error is None

        parsed = Expression.parse("take(createArray('a', 'b', 'c', 'd'), one)")
        assert parsed is not None

        value, error = parsed.try_evaluate(self.scope)
        assert value == ["a"]
        assert error is None

    def test_sub_array(self):
        parsed = Expression.parse("subArray(createArray('a', 'b', 'c', 'd'), 1, 3)")
        assert parsed is not None

        value, error = parsed.try_evaluate({})
        assert value == ["b", "c"]
        assert error is None

        parsed = Expression.parse("subArray(createArray('a', 'b', 'c', 'd'), 1)")
        assert parsed is not None

        value, error = parsed.try_evaluate(self.scope)
        assert value == ["b", "c", "d"]
        assert error is None

    # Datetime
    def test_add_days(self):
        parsed = Expression.parse("addDays('2018-03-15T13:00:00.000Z', 1)")
        assert parsed is not None

        value, error = parsed.try_evaluate({})
        assert value == "2018-03-16T13:00:00.000Z"
        assert error is None

        parsed = Expression.parse("addDays(timestamp, 1)")
        assert parsed is not None

        value, error = parsed.try_evaluate(self.scope)
        assert value == "2018-03-16T13:00:00.000Z"
        assert error is None

        parsed = Expression.parse("addDays(timestampObj, 1)")
        assert parsed is not None

        value, error = parsed.try_evaluate(self.scope)
        assert value == "2018-03-16T13:00:00.000Z"
        assert error is None

        parsed = Expression.parse("addDays(timestamp, 1,'%m-%d-%y')")
        assert parsed is not None

        value, error = parsed.try_evaluate(self.scope)
        assert value == "03-16-18"
        assert error is None

    def test_add_hours(self):
        parsed = Expression.parse("addHours('2018-03-15T13:00:00.000Z', 1)")
        assert parsed is not None

        value, error = parsed.try_evaluate({})
        assert value == "2018-03-15T14:00:00.000Z"
        assert error is None

        parsed = Expression.parse("addHours(timestamp, 1)")
        assert parsed is not None

        value, error = parsed.try_evaluate(self.scope)
        assert value == "2018-03-15T14:00:00.000Z"
        assert error is None

        parsed = Expression.parse("addHours(timestampObj, 1)")
        assert parsed is not None

        value, error = parsed.try_evaluate(self.scope)
        assert value == "2018-03-15T14:00:00.000Z"
        assert error is None

        parsed = Expression.parse("addHours(timestamp, 1,'%m-%d-%y %I-%M')")
        assert parsed is not None

        value, error = parsed.try_evaluate(self.scope)
        assert value == "03-15-18 02-00"
        assert error is None

    def test_add_minutes(self):
        parsed = Expression.parse("addMinutes('2018-03-15T13:00:00.000Z', 1)")
        assert parsed is not None

        value, error = parsed.try_evaluate({})
        assert value == "2018-03-15T13:01:00.000Z"
        assert error is None

        parsed = Expression.parse("addMinutes(timestamp, 1)")
        assert parsed is not None

        value, error = parsed.try_evaluate(self.scope)
        assert value == "2018-03-15T13:01:00.000Z"
        assert error is None

        parsed = Expression.parse("addMinutes(timestampObj, 1)")
        assert parsed is not None

        value, error = parsed.try_evaluate(self.scope)
        assert value == "2018-03-15T13:01:00.000Z"
        assert error is None

        parsed = Expression.parse("addMinutes(timestamp, 1,'%m-%d-%y %I-%M')")
        assert parsed is not None

        value, error = parsed.try_evaluate(self.scope)
        assert value == "03-15-18 01-01"
        assert error is None

    def test_add_seconds(self):
        parsed = Expression.parse("addSeconds('2018-03-15T13:00:00.000Z', 1)")
        assert parsed is not None

        value, error = parsed.try_evaluate({})
        assert value == "2018-03-15T13:00:01.000Z"
        assert error is None

        parsed = Expression.parse("addSeconds(timestamp, 1)")
        assert parsed is not None

        value, error = parsed.try_evaluate(self.scope)
        assert value == "2018-03-15T13:00:01.000Z"
        assert error is None

        parsed = Expression.parse("addSeconds(timestampObj, 1)")
        assert parsed is not None

        value, error = parsed.try_evaluate(self.scope)
        assert value == "2018-03-15T13:00:01.000Z"
        assert error is None

        parsed = Expression.parse("addSeconds(timestamp, 1,'%m-%d-%y %I-%M-%S')")
        assert parsed is not None

        value, error = parsed.try_evaluate(self.scope)
        assert value == "03-15-18 01-00-01"
        assert error is None

    def test_day_of_month(self):
        parsed = Expression.parse("dayOfMonth('2018-03-15T13:00:00.000Z')")
        assert parsed is not None

        value, error = parsed.try_evaluate({})
        assert value == 15
        assert error is None

        parsed = Expression.parse("dayOfMonth(timestamp)")
        assert parsed is not None

        value, error = parsed.try_evaluate(self.scope)
        assert value == 15
        assert error is None

        parsed = Expression.parse("dayOfMonth(timestampObj)")
        assert parsed is not None

        value, error = parsed.try_evaluate(self.scope)
        assert value == 15
        assert error is None

    def test_day_of_week(self):
        parsed = Expression.parse("dayOfWeek('2018-03-15T13:00:00.000Z')")
        assert parsed is not None

        value, error = parsed.try_evaluate({})
        assert value == 4
        assert error is None

        parsed = Expression.parse("dayOfWeek(timestamp)")
        assert parsed is not None

        value, error = parsed.try_evaluate(self.scope)
        assert value == 4
        assert error is None

        parsed = Expression.parse("dayOfWeek(timestampObj)")
        assert parsed is not None

        value, error = parsed.try_evaluate(self.scope)
        assert value == 4
        assert error is None

    def test_day_of_year(self):
        parsed = Expression.parse("dayOfYear('2018-03-15T13:00:00.000Z')")
        assert parsed is not None

        value, error = parsed.try_evaluate({})
        assert value == 74
        assert error is None

        parsed = Expression.parse("dayOfYear(timestamp)")
        assert parsed is not None

        value, error = parsed.try_evaluate(self.scope)
        assert value == 74
        assert error is None

        parsed = Expression.parse("dayOfYear(timestampObj)")
        assert parsed is not None

        value, error = parsed.try_evaluate(self.scope)
        assert value == 74
        assert error is None

    def test_month(self):
        parsed = Expression.parse("month('2018-03-15T13:00:00.000Z')")
        assert parsed is not None

        value, error = parsed.try_evaluate({})
        assert error is None
        assert value == 3

        parsed = Expression.parse("month(timestamp)")
        assert parsed is not None

        value, error = parsed.try_evaluate(self.scope)
        assert value == 3
        assert error is None

        parsed = Expression.parse("month(timestampObj)")
        assert parsed is not None

        value, error = parsed.try_evaluate(self.scope)
        assert value == 3
        assert error is None

    def test_date(self):
        parsed = Expression.parse("date('2018-03-15T13:00:00.000Z')")
        assert parsed is not None

        value, error = parsed.try_evaluate({})
        assert error is None
        assert value == "3/15/2018"

        parsed = Expression.parse("date(timestamp)")
        assert parsed is not None

        value, error = parsed.try_evaluate(self.scope)
        assert value == "3/15/2018"
        assert error is None

        parsed = Expression.parse("date(timestampObj)")
        assert parsed is not None

        value, error = parsed.try_evaluate(self.scope)
        assert value == "3/15/2018"
        assert error is None

    def test_year(self):
        parsed = Expression.parse("year('2018-03-15T13:00:00.000Z')")
        assert parsed is not None

        value, error = parsed.try_evaluate({})
        assert error is None
        assert value == 2018

        parsed = Expression.parse("year(timestamp)")
        assert parsed is not None

        value, error = parsed.try_evaluate(self.scope)
        assert value == 2018
        assert error is None

        parsed = Expression.parse("year(timestampObj)")
        assert parsed is not None

        value, error = parsed.try_evaluate(self.scope)
        assert value == 2018
        assert error is None

    def test_utc_now(self):
        parsed = Expression.parse("length(utcNow())")
        assert parsed is not None

        value, error = parsed.try_evaluate({})
        assert error is None
        assert value == 24

        parsed = Expression.parse("utcNow('%m-%d-%Y')")
        assert parsed is not None

        value, error = parsed.try_evaluate({})
        assert value == datetime.utcnow().strftime('%m-%d-%Y')

    def test_format_date_time(self):
        parsed = Expression.parse("formatDateTime('2018-03-15')")
        assert parsed is not None

        value, error = parsed.try_evaluate({})
        assert error is None
        assert value == "2018-03-15T00:00:00.000Z"

        parsed = Expression.parse("formatDateTime(notISOTimestamp)")
        assert parsed is not None

        value, error = parsed.try_evaluate(self.scope)
        assert error is None
        assert value == "2018-03-15T13:00:00.000Z"

        parsed = Expression.parse("formatDateTime(notISOTimestamp, '%m-%d-%y')")
        assert parsed is not None

        value, error = parsed.try_evaluate(self.scope)
        assert error is None
        assert value == "03-15-18"

        parsed = Expression.parse("formatDateTime(timestampObj)")
        assert parsed is not None

        value, error = parsed.try_evaluate(self.scope)
        assert error is None
        assert value == "2018-03-15T13:00:00.000Z"

    def test_format_epoch(self):
        parsed = Expression.parse("formatEpoch(unixTimestamp)")
        assert parsed is not None

        value, error = parsed.try_evaluate(self.scope)
        assert error is None
        assert value == "2018-03-15T13:00:00.000Z"

        parsed = Expression.parse("formatEpoch(unixTimestampFraction)")
        assert parsed is not None

        value, error = parsed.try_evaluate(self.scope)
        assert error is None
        assert value == "2018-03-15T13:00:00.500Z"

    def test_format_ticks(self):
        parsed = Expression.parse("formatTicks(ticks)")
        assert parsed is not None

        value, error = parsed.try_evaluate(self.scope)
        assert error is None
        assert value == "2020-05-06T11:47:00.000Z"

    def test_subtract_from_time(self):
        parsed = Expression.parse("subtractFromTime(timestamp, 1, 'Year')")
        assert parsed is not None

        value, error = parsed.try_evaluate(self.scope)
        assert error is None
        assert value == "2017-03-15T13:00:00.000Z"

        parsed = Expression.parse("subtractFromTime(timestampObj, 1, 'Year')")
        assert parsed is not None

        value, error = parsed.try_evaluate(self.scope)
        assert error is None
        assert value == "2017-03-15T13:00:00.000Z"

        parsed = Expression.parse("subtractFromTime(timestamp, 1, 'Month')")
        assert parsed is not None

        value, error = parsed.try_evaluate(self.scope)
        assert error is None
        assert value == "2018-02-15T13:00:00.000Z"

        parsed = Expression.parse("subtractFromTime(timestamp, 1, 'Week')")
        assert parsed is not None

        value, error = parsed.try_evaluate(self.scope)
        assert error is None
        assert value == "2018-03-08T13:00:00.000Z"

        parsed = Expression.parse("subtractFromTime(timestamp, 1, 'Day')")
        assert parsed is not None

        value, error = parsed.try_evaluate(self.scope)
        assert error is None
        assert value == "2018-03-14T13:00:00.000Z"

        parsed = Expression.parse("subtractFromTime(timestamp, 1, 'Hour')")
        assert parsed is not None

        value, error = parsed.try_evaluate(self.scope)
        assert error is None
        assert value == "2018-03-15T12:00:00.000Z"

        parsed = Expression.parse("subtractFromTime(timestamp, 1, 'Minute')")
        assert parsed is not None

        value, error = parsed.try_evaluate(self.scope)
        assert error is None
        assert value == "2018-03-15T12:59:00.000Z"

        parsed = Expression.parse("subtractFromTime(timestamp, 1, 'Second')")
        assert parsed is not None

        value, error = parsed.try_evaluate(self.scope)
        assert error is None
        assert value == "2018-03-15T12:59:59.000Z"

    def test_date_read_back(self):
        parsed = Expression.parse("dateReadBack(timestamp, addDays(timestamp, 1))")
        assert parsed is not None

        value, error = parsed.try_evaluate(self.scope)
        assert error is None
        assert value == "tomorrow"

        parsed = Expression.parse("dateReadBack(timestampObj, addDays(timestamp, 1))")
        assert parsed is not None

        value, error = parsed.try_evaluate(self.scope)
        assert error is None
        assert value == "tomorrow"

        parsed = Expression.parse("dateReadBack(addDays(timestamp, 1),timestamp)")
        assert parsed is not None

        value, error = parsed.try_evaluate(self.scope)
        assert error is None
        assert value == "yesterday"

    def test_get_time_of_day(self):
        parsed = Expression.parse("getTimeOfDay('2018-03-15T00:00:00.000Z')")
        assert parsed is not None

        value, error = parsed.try_evaluate({})
        assert error is None
        assert value == "midnight"

        parsed = Expression.parse("getTimeOfDay(timestampObj)")
        assert parsed is not None

        value, error = parsed.try_evaluate(self.scope)
        assert error is None
        assert value == "afternoon"

        parsed = Expression.parse("getTimeOfDay('2018-03-15T08:00:00.000Z')")
        assert parsed is not None

        value, error = parsed.try_evaluate({})
        assert error is None
        assert value == "morning"

        parsed = Expression.parse("getTimeOfDay('2018-03-15T12:00:00.000Z')")
        assert parsed is not None

        value, error = parsed.try_evaluate(self.scope)
        assert error is None
        assert value == "noon"

        parsed = Expression.parse("getTimeOfDay('2018-03-15T13:00:00.000Z')")
        assert parsed is not None

        value, error = parsed.try_evaluate(self.scope)
        assert error is None
        assert value == "afternoon"

        parsed = Expression.parse("getTimeOfDay('2018-03-15T18:00:00.000Z')")
        assert parsed is not None

        value, error = parsed.try_evaluate(self.scope)
        assert error is None
        assert value == "evening"

        parsed = Expression.parse("getTimeOfDay('2018-03-15T22:00:00.000Z')")
        assert parsed is not None

        value, error = parsed.try_evaluate(self.scope)
        assert error is None
        assert value == "evening"

        parsed = Expression.parse("getTimeOfDay('2018-03-15T23:00:00.000Z')")
        assert parsed is not None

        value, error = parsed.try_evaluate(self.scope)
        assert error is None
        assert value == "night"

    def test_get_past_time(self):
        parsed = Expression.parse("getPastTime(1,'Year','%m-%d-%y')")
        assert parsed is not None

        value, error = parsed.try_evaluate({})
        assert error is None
        assert value == (datetime.utcnow() + relativedelta(years=-1)).strftime("%m-%d-%y")

        parsed = Expression.parse("getPastTime(1,'Month','%m-%d-%y')")
        assert parsed is not None

        value, error = parsed.try_evaluate({})
        assert error is None
        assert value == (datetime.utcnow() + relativedelta(months=-1)).strftime("%m-%d-%y")

        parsed = Expression.parse("getPastTime(1,'Week','%m-%d-%y')")
        assert parsed is not None

        value, error = parsed.try_evaluate({})
        assert error is None
        assert value == (datetime.utcnow() + relativedelta(weeks=-1)).strftime("%m-%d-%y")

        parsed = Expression.parse("getPastTime(1,'Day','%m-%d-%y')")
        assert parsed is not None

        value, error = parsed.try_evaluate({})
        assert error is None
        assert value == (datetime.utcnow() + relativedelta(days=-1)).strftime("%m-%d-%y")

    def test_convert_from_utc(self):
        parsed = Expression.parse("convertFromUTC('2018-01-02T02:00:00.000Z', 'Pacific Standard Time', '%A, %d %B %Y')")
        assert parsed is not None

        value, error = parsed.try_evaluate({})
        assert error is None
        assert value == "Monday, 01 January 2018"

        parsed = Expression.parse("convertFromUTC('2018-01-02T01:00:00.000Z', 'America/Los_Angeles', '%A, %d %B %Y')")
        assert parsed is not None

        value, error = parsed.try_evaluate({})
        assert error is None
        assert value == "Monday, 01 January 2018"

        parsed = Expression.parse("convertFromUTC(timestampObj2, 'Pacific Standard Time', '%A, %d %B %Y')")
        assert parsed is not None

        value, error = parsed.try_evaluate(self.scope)
        assert error is None
        assert value == "Monday, 01 January 2018"

    def test_convert_to_utc(self):
        parsed = Expression.parse("convertToUTC('01/01/2018 00:00:00', 'Pacific Standard Time')")
        assert parsed is not None

        value, error = parsed.try_evaluate({})
        assert error is None
        assert value == "2018-01-01T08:00:00.000Z"

    def test_add_to_time(self):
        parsed = Expression.parse("addToTime('2018-01-01T08:00:00.000Z', 1, 'Day', '%A, %d %B %Y')")
        assert parsed is not None

        value, error = parsed.try_evaluate({})
        assert error is None
        assert value == "Tuesday, 02 January 2018"

        parsed = Expression.parse("addToTime('2018-01-01T00:00:00.000Z', 1, 'Week')")
        assert parsed is not None

        value, error = parsed.try_evaluate({})
        assert error is None
        assert value == "2018-01-08T00:00:00.000Z"

        parsed = Expression.parse("addToTime(timestampObj2, 1, 'Week')")
        assert parsed is not None

        value, error = parsed.try_evaluate(self.scope)
        assert error is None
        assert value == "2018-01-09T02:00:00.000Z"

    def test_start_of_day(self):
        parsed = Expression.parse("startOfDay('2018-03-15T13:30:30.000Z')")
        assert parsed is not None

        value, error = parsed.try_evaluate({})
        assert error is None
        assert value == "2018-03-15T00:00:00.000Z"

        parsed = Expression.parse("startOfDay(timestampObj2)")
        assert parsed is not None

        value, error = parsed.try_evaluate(self.scope)
        assert error is None
        assert value == "2018-01-02T00:00:00.000Z"

    def test_start_of_hour(self):
        parsed = Expression.parse("startOfHour('2018-03-15T13:30:30.000Z')")
        assert parsed is not None

        value, error = parsed.try_evaluate({})
        assert error is None
        assert value == "2018-03-15T13:00:00.000Z"

        parsed = Expression.parse("startOfHour(timestampObj)")
        assert parsed is not None

        value, error = parsed.try_evaluate(self.scope)
        assert error is None
        assert value == "2018-03-15T13:00:00.000Z"

    def test_start_of_month(self):
        parsed = Expression.parse("startOfMonth('2018-03-15T13:30:30.000Z')")
        assert parsed is not None

        value, error = parsed.try_evaluate({})
        assert error is None
        assert value == "2018-03-01T00:00:00.000Z"

        parsed = Expression.parse("startOfMonth(timestampObj)")
        assert parsed is not None

        value, error = parsed.try_evaluate(self.scope)
        assert error is None
        assert value == "2018-03-01T00:00:00.000Z"
=======
    data_source = [
        # Math functions
        # add
        ["1+1.5", 2.5],
        ["1+1+2", 4],
        ["add(2, 3)", 5],
        ["add(2, 3, 4.5)", 9.5],
        # subtract
        ["1-1", 0],
        ["5-3-1.2", 0.8],
        ["sub(1, 1)", 0],
        ["sub(5, 3, 1.2)", 0.8],
        # multiply
        ["1*2", 2],
        ["2*3*1.1", 6.6],
        ["mul(1, 2)", 2],
        ["mul(2, 3, 1.1)", 6.6],
        # divide
        ["2/1", 2],
        ["6/2/2", 1.5],
        ["div(2, 2)", 1],
        ["div(6, 2, 0.3)", 10],
        # min
        ["min(2, 1)", 1],
        ["min(3, 4.5, 1.5)", 1.5],
        ["min(2, 100, -10.5)", -10.5],
        ["min(6, 0.3, 0.3)", 0.3],
        # max
        ["max(2, 1)", 2],
        ["max(3, 4.5, 1.5)", 4.5],
        ["max(2, 100, -10.5)", 100],
        ["max(6.2, 6.2, 0.3)", 6.2],
        # power
        ["2^3", 8],
        ["3^2^2", 81],
        # mod
        ["3 % 2", 1],
        ["(4+1) % 2", 1],
        ["(4+1.5) % 2", 1.5],
        ["mod(8, 3)", 2],
        # average
        ["average(createArray(3, 2))", 2.5],
        ["average(createArray(5, 2))", 3.5],
        ["average(createArray(4, 2))", 3],
        ["average(createArray(8, -3))", 2.5],
        # sum
        ["sum(createArray(3, 2))", 5],
        ["sum(createArray(5.2, 2.8))", 8],
        ["sum(createArray(4.2, 2))", 6.2],
        ["sum(createArray(8.5, -3))", 5.5],
        # range
        ["range(1, 4)", [1, 2, 3, 4]],
        ["range(-1, 6)", [-1, 0, 1, 2, 3, 4]],
        # floor
        ["floor(3.51)", 3],
        ["floor(4.00)", 4],
        # ceiling
        ["ceiling(3.51)", 4],
        ["ceiling(4.00)", 4],
        # round
        ["round(3.51)", 4],
        ["round(3.55, 1)", 3.5],
        ["round(3.56, 1)", 3.6],
        ["round(3.12134, 3)", 3.121],
        # Comparisons functions
        # equal
        ["1 == 2", False],
        ["3 == 3", True],
        ["(1 + 2) == (4 - 1)", True],
        ["(1 + 2) ==\r\n (4 - 1)", True],
        ['"123" == "132"', False],
        # lessThan
        ["1 < 2", True],
        ["3 < 1", False],
        ["1.1 < 2", True],
        ["3.5 < 1", False],
        # lessThanOrEqual
        ["1 <= 2", True],
        ["3.3 <= 1", False],
        ["2 <= 2", True],
        # greatThan
        ["1 > 2", False],
        ["3.3 > 1", True],
        ["2 > 2", False],
        # greatThanOrEqual
        ["1 >= 2", False],
        ["(1+2) >= (4-1)", True],
        ["3.3 >= 1", True],
        ["2 >= 2", True],
        # notEqual
        ["1 != 2", True],
        ["2 != 2", False],
        ["'hello' != 'hello'", False],
        ["'hello' != 'world'", True],
        # exists
        ["exists(one)", True],
        ["exists(xxx)", False],
        ["exists(one.xxx)", False],
        # Logic functions
        # not
        ["!(1 >= 2)", True],
        # or
        ["(1 != 2) || (1!=1)", True],
        ["(1 == 2) || (1!=1)", False],
        # and
        ["(1 != 2) && (1!=1)", False],
        ["(1 != 2) || (1==1)", True],
        # String functions
        # concat
        ["concat(createArray(1,2), createArray(2,3))", [1, 2, 2, 3]],
        ['concat("hello", "world")', "helloworld"],
        # length
        ["length(concat('[]', 'abc'))", 5],
        ['length("hello")', 5],
        # replace
        ['replace("hello", "l", "k")', "hekko"],
        ['replace("hello", "L", "k")', "hello"],
        ['replace("hello", "l", "")', "heo"],
        ["replace('hello\n', '\n', '\\\\')", r"hello\\"],
        [r"replace('hello\\', '\\', '\\\\')", r"hello\\\\"],
        # replaceIgnoreCase
        ['replaceIgnoreCase("hello", "L", "K")', "hekko"],
        # split
        ['split("hello", "e")', ["h", "llo"]],
        ['split("hello")', ["h", "e", "l", "l", "o"]],
        ['split("", "e")', [""]],
        ['split("", "")', []],
        ['split("hello", "")', ["h", "e", "l", "l", "o"]],
        # TODO: test of substring function
        # lower
        ['toLower("UpCase")', "upcase"],
        # upper
        ['toUpper("UpCase")', "UPCASE"],
        ['toUpper(toLower("UpCase"))', "UPCASE"],
        # trim
        ['trim("  hello  ")', "hello"],
        ['trim(" hello")', "hello"],
        ['trim("")', ""],
        ["trim(nullObj)", ""],
        # endsWith
        ['endsWith("hello", "o")', True],
        ['endsWith("hello", "e")', False],
        ['endsWith(hello, "o")', True],
        ['endsWith(hello, "a")', False],
        ['endsWith(nullObj, "o")', False],
        ["endsWith(hello, nullObj)", True],
        # startsWith
        ['startsWith("hello", "h")', True],
        ['startsWith("hello", "a")', False],
        ['startsWith(nullObj, "o")', False],
        ['endsWith("hello", nullObj)', True],
        # countWord
        ['countWord("hello")', 1],
        ['countWord(concat("hello", " ", "world"))', 2],
        ["countWord(nullObj)", 0],
        # addOrdinal
        ["addOrdinal(11)", "11th"],
        ["addOrdinal(11+1)", "12th"],
        ["addOrdinal(11+2)", "13th"],
        ["addOrdinal(11+10)", "21st"],
        ["addOrdinal(11+11)", "22nd"],
        ["addOrdinal(11+12)", "23rd"],
        ["addOrdinal(11+13)", "24th"],
        ["addOrdinal(-1)", "-1"],
        # newGuid
        ["length(newGuid())", 36],
        # indexOf
        ["indexOf('hello', '-')", -1],
        ["indexOf('hello', 'h')", 0],
        ["indexOf(createArray('abc', 'def', 'ghi'), 'def')", 1],
        ["indexOf(createArray('abc', 'def', 'ghi'), 'klm')", -1],
        # lastIndexOf
        ["lastIndexOf('hello', '-')", -1],
        ["lastIndexOf('hello', 'l')", 3],
        ["lastIndexOf(createArray('abc', 'def', 'ghi', 'def'), 'def')", 3],
        ["lastIndexOf(createArray('abc', 'def', 'ghi'), 'klm')", -1],
        ["lastIndexOf(newGuid(), '-')", 23],
        # eol
        ["EOL()", "\r\n" if platform.system() == "Windows" else "\n"],
        # sentenceCase
        ["sentenceCase('abc')", "Abc"],
        ["sentenceCase('aBc')", "Abc"],
        ["sentenceCase('a')", "A"],
        # titleCase
        ["titleCase('a')", "A"],
        ["titleCase('abc dEF')", "Abc Def"],
        # Collection functions
        # count
        ["count('hello')", 5],
        ['count("hello")', 5],
        ["count(createArray('h', 'e', 'l', 'l', 'o'))", 5],
        # contains
        ["contains('hello world', 'hello')", True],
        ["contains('hello world', 'hellow')", False],
        ["contains('hello world',\r\n 'hellow')", False],
        ["contains(items, 'zero')", True],
        ["contains(items, 'hi')", False],
        ["contains(bag, 'three')", True],
        ["contains(bag, 'xxx')", False],
        # empty
        ["empty('')", True],
        ["empty('a')", False],
        ["empty(bag)", False],
        ["empty(items)", False],
        # join
        ["join(items, ',')", "zero,one,two"],
        ["join(createArray('a', 'b', 'c'), '.')", "a.b.c"],
        ["join(createArray('a', 'b', 'c'), ',', ' and ')", "a,b and c"],
        ["join(createArray('a', 'b'), ',', ' and ')", "a and b"],
        ["join(createArray(\r\n'a',\r\n 'b'), ','\r\n,\r\n ' and ')", "a and b"],
        # first
        ["first(items)", "zero"],
        ["first('hello')", "h"],
        ["first(createArray(0, 1, 2))", 0],
        ["first(1)", None],
        ["first(nestedItems).x", 1],
        # last
        ["last(items)", "two"],
        ["last('hello')", "o"],
        ["last(createArray(0, 1, 2))", 2],
        ["last(1)", None],
        ["last(nestedItems).x", 3],
        # foreach
        [
            "join(foreach(dialog, item, item.key), ',')",
            "x,instance,options,title,subTitle",
        ],
        [
            "join(foreach(dialog, item => item.key), ',')",
            "x,instance,options,title,subTitle",
        ],
        ["foreach(dialog, item, item.value)[1].xxx", "instance"],
        ["foreach(dialog, item=>item.value)[1].xxx", "instance"],
        ["join(foreach(items, item, item), ',')", "zero,one,two"],
        ["join(foreach(items, item=>item), ',')", "zero,one,two"],
        ["join(foreach(nestedItems, i, i.x + first(nestedItems).x), ',')", "2,3,4"],
        [
            "join(foreach(items, item, concat(item, string(count(items)))), ',')",
            "zero3,one3,two3",
        ],
        # select
        ["join(select(items, item, item), ',')", "zero,one,two"],
        ["join(select(items, item=> item), ',')", "zero,one,two"],
        ["join(select(nestedItems, i, i.x + first(nestedItems).x), ',')", "2,3,4"],
        [
            "join(select(items, item, concat(item, string(count(items)))), ',')",
            "zero3,one3,two3",
        ],
        # where
        ["join(where(items, item, item == 'two'), ',')", "two"],
        ["join(where(items, item => item == 'two'), ',')", "two"],
        [
            "string(where(dialog, item, item.value=='Dialog Title'))",
            "{'title': 'Dialog Title'}",
        ],
        [
            "join(foreach(where(nestedItems, item, item.x > 1), result, result.x), ',')",
            "2,3",
        ],
        [
            "count(where(doubleNestedItems, items, count(where(items, item, item.x == 1)) == 1))",
            1,
        ],
        [
            "count(where(doubleNestedItems, items, count(where(items, item, count(items) == 1)) == 1))",
            1,
        ],
        # union
        [
            'union(["a", "b", "c"], ["d", ["e", "f"], "g"][1])',
            ["a", "b", "c", "e", "f"],
        ],
        ['union(["a", "b", "c"], ["d", ["e", "f"], "g"][1])[1]', "b"],
        ["count(union(createArray('a', 'b')))", 2],
        [
            "count(union(createArray('a', 'b'), createArray('b', 'c'), createArray('b', 'd')))",
            4,
        ],
        # intersection
        ['count(intersection(createArray("a", "b")))', 2],
        [
            'count(intersection(createArray("a", "b"), createArray("b", "c"), createArray("b", "d")))',
            1,
        ],
        # skip
        ["skip(createArray('H','e','l','l','0'),2)", ["l", "l", "0"]],
        # take
        ["take(hello, two)", "he"],
        ["take(createArray('a', 'b', 'c', 'd'), one)", ["a"]],
        # subArray
        ["subArray(createArray('a', 'b', 'c', 'd'), 1, 3)", ["b", "c"]],
        ["subArray(createArray('a', 'b', 'c', 'd'), 1)", ["b", "c", "d"]],
        # sortBy
        ["sortBy(items)", ["one", "two", "zero"]],
        ["sortBy(nestedItems, 'x')[0].x", 1],
        # sortByDescending
        ["sortByDescending(items)", ["zero", "two", "one"]],
        ["sortByDescending(nestedItems, 'x')[0].x", 3],
        # indicesAndValues
        ["first(where(indicesAndValues(items), elt, elt.index > 1)).value", "two"],
        ['first(where(indicesAndValues(bag), elt, elt.index == "three")).value', 3],
        [
            'join(foreach(indicesAndValues(items), item, item.value), ",")',
            "zero,one,two",
        ],
        [
            'join(foreach(indicesAndValues(items), item=>item.value), ",")',
            "zero,one,two",
        ],
        # flatten
        [
            "flatten(createArray(1,createArray(2),createArray(createArray(3, 4), createArray(5,6))))",
            [1, 2, 3, 4, 5, 6],
        ],
        [
            "flatten(createArray(1,createArray(2),createArray(createArray(3, 4), createArray(5,6))), 1)",
            [1, 2, [3, 4], [5, 6]],
        ],
        # unique
        ["unique(createArray(1, 5, 1))", [1, 5]],
        ["unique(createArray(5, 5, 1, 2))", [1, 2, 5]],
    ]

    def test_expression_parser_functional(self):
        for data in self.data_source:
            input = str(data[0])
            parsed = Expression.parse(input)
            assert parsed is not None

            value, error = parsed.try_evaluate(self.scope)

            assert (
                error is None
            ), "input: {0}, Has error: {1}, with expression {0}".format(input, error)

            if isinstance(value, numbers.Number) and isinstance(
                data[1], numbers.Number
            ):
                assert math.isclose(
                    value, data[1], rel_tol=1e-9
                ), "actual is: {}, expected is {}, with expression {}".format(
                    value, data[1], input
                )
            else:
                assert (
                    value == data[1]
                ), "actual is: {}, expected is {}, with expression {}".format(
                    value, data[1], input
                )
>>>>>>> 0cc78ac2
<|MERGE_RESOLUTION|>--- conflicted
+++ resolved
@@ -1,14 +1,11 @@
 # pylint: disable=too-many-lines
 import math
 import platform
-<<<<<<< HEAD
 from datetime import datetime
+import numbers
 from dateutil import tz
 from dateutil.parser import parse
 from dateutil.relativedelta import relativedelta
-=======
-import numbers
->>>>>>> 0cc78ac2
 import aiounittest
 from adaptive.expressions import Expression
 
@@ -19,6 +16,7 @@
         "two": 2.0,
         "hello": "hello",
         "nullObj": None,
+        "null": None,
         "bag": {"three": 3.0},
         "items": ["zero", "one", "two"],
         "nestedItems": [{"x": 1}, {"x": 2}, {"x": 3},],
@@ -39,2085 +37,6 @@
         "doubleNestedItems": [[{"x": 1}, {"x: 2"}], [{"x": 3}]],
     }
 
-<<<<<<< HEAD
-    # Math
-    def test_add(self):
-        parsed = Expression.parse("1+1.5")
-        assert parsed is not None
-
-        value, error = parsed.try_evaluate({})
-        assert value == 2.5
-        assert error is None
-
-        parsed = Expression.parse("1+1+2")
-        assert parsed is not None
-
-        value, error = parsed.try_evaluate({})
-        assert value == 4
-        assert error is None
-
-        parsed = Expression.parse("add(2, 3)")
-        assert parsed is not None
-
-        value, error = parsed.try_evaluate({})
-        assert value == 5
-        assert error is None
-
-        parsed = Expression.parse("add(2, 3, 4.5)")
-        assert parsed is not None
-
-        value, error = parsed.try_evaluate({})
-        assert value == 9.5
-        assert error is None
-
-    def test_subtract(self):
-        parsed = Expression.parse("1-1")
-        assert parsed is not None
-
-        value, error = parsed.try_evaluate({})
-        assert value == 0
-        assert error is None
-
-        parsed = Expression.parse("5-3-1.2")
-        assert parsed is not None
-
-        value, error = parsed.try_evaluate({})
-        assert value == 0.8
-        assert error is None
-
-        parsed = Expression.parse("sub(1, 1)")
-        assert parsed is not None
-
-        value, error = parsed.try_evaluate({})
-        assert value == 0
-        assert error is None
-
-        parsed = Expression.parse("sub(5, 3, 1.2)")
-        assert parsed is not None
-
-        value, error = parsed.try_evaluate({})
-        assert value == 0.8
-        assert error is None
-
-    def test_multiply(self):
-        parsed = Expression.parse("1*2")
-        assert parsed is not None
-
-        value, error = parsed.try_evaluate({})
-        assert value == 2
-        assert error is None
-
-        parsed = Expression.parse("2*3*1.1")
-        assert parsed is not None
-
-        value, error = parsed.try_evaluate({})
-        assert math.isclose(value, 6.6, rel_tol=1e-9)
-        assert error is None
-
-        parsed = Expression.parse("mul(1, 2)")
-        assert parsed is not None
-
-        value, error = parsed.try_evaluate({})
-        assert value == 2
-        assert error is None
-
-        parsed = Expression.parse("mul(2, 3, 1.1)")
-        assert parsed is not None
-
-        value, error = parsed.try_evaluate({})
-        assert math.isclose(value, 6.6, rel_tol=1e-9)
-        assert error is None
-
-    def test_divide(self):
-        parsed = Expression.parse("2/1")
-        assert parsed is not None
-
-        value, error = parsed.try_evaluate({})
-        assert value == 2
-        assert error is None
-
-        parsed = Expression.parse("6/2/2")
-        assert parsed is not None
-
-        value, error = parsed.try_evaluate({})
-        assert value == 1.5
-        assert error is None
-
-        parsed = Expression.parse("div(2, 2)")
-        assert parsed is not None
-
-        value, error = parsed.try_evaluate({})
-        assert value == 1
-        assert error is None
-
-        parsed = Expression.parse("div(6, 2, 0.3)")
-        assert parsed is not None
-
-        value, error = parsed.try_evaluate({})
-        assert value == 10
-        assert error is None
-
-    def test_min(self):
-        parsed = Expression.parse("min(2, 1)")
-        assert parsed is not None
-
-        value, error = parsed.try_evaluate({})
-        assert value == 1
-        assert error is None
-
-        parsed = Expression.parse("min(3, 4.5, 1.5)")
-        assert parsed is not None
-
-        value, error = parsed.try_evaluate({})
-        assert value == 1.5
-        assert error is None
-
-        parsed = Expression.parse("min(2, 100, -10.5)")
-        assert parsed is not None
-
-        value, error = parsed.try_evaluate({})
-        assert value == -10.5
-        assert error is None
-
-        parsed = Expression.parse("min(6, 0.3, 0.3)")
-        assert parsed is not None
-
-        value, error = parsed.try_evaluate({})
-        assert value == 0.3
-        assert error is None
-
-    def test_max(self):
-        parsed = Expression.parse("max(2, 1)")
-        assert parsed is not None
-
-        value, error = parsed.try_evaluate({})
-        assert value == 2
-        assert error is None
-
-        parsed = Expression.parse("max(3, 4.5, 1.5)")
-        assert parsed is not None
-
-        value, error = parsed.try_evaluate({})
-        assert value == 4.5
-        assert error is None
-
-        parsed = Expression.parse("max(2, 100, -10.5)")
-        assert parsed is not None
-
-        value, error = parsed.try_evaluate({})
-        assert value == 100
-        assert error is None
-
-        parsed = Expression.parse("max(6.2, 6.2, 0.3)")
-        assert parsed is not None
-
-        value, error = parsed.try_evaluate({})
-        assert value == 6.2
-        assert error is None
-
-    def test_power(self):
-        parsed = Expression.parse("2^3")
-        assert parsed is not None
-
-        value, error = parsed.try_evaluate({})
-        assert value == 8
-        assert error is None
-
-        parsed = Expression.parse("3^2^2")
-        assert parsed is not None
-
-        value, error = parsed.try_evaluate({})
-        assert value == 81
-        assert error is None
-
-    def test_mod(self):
-        parsed = Expression.parse("3 % 2")
-        assert parsed is not None
-
-        value, error = parsed.try_evaluate({})
-        assert value == 1
-        assert error is None
-
-        parsed = Expression.parse("(4+1) % 2")
-        assert parsed is not None
-
-        value, error = parsed.try_evaluate({})
-        assert value == 1
-        assert error is None
-
-        parsed = Expression.parse("(4+1.5) % 2")
-        assert parsed is not None
-
-        value, error = parsed.try_evaluate({})
-        assert value == 1.5
-        assert error is None
-
-        parsed = Expression.parse("mod(8, 3)")
-        assert parsed is not None
-
-        value, error = parsed.try_evaluate({})
-        assert value == 2
-        assert error is None
-
-    def test_average(self):
-        parsed = Expression.parse("average(createArray(3, 2))")
-        assert parsed is not None
-
-        value, error = parsed.try_evaluate({})
-        assert value == 2.5
-        assert error is None
-
-        parsed = Expression.parse("average(createArray(5, 2))")
-        assert parsed is not None
-
-        value, error = parsed.try_evaluate({})
-        assert value == 3.5
-        assert error is None
-
-        parsed = Expression.parse("average(createArray(4, 2))")
-        assert parsed is not None
-
-        value, error = parsed.try_evaluate({})
-        assert value == 3
-        assert error is None
-
-        parsed = Expression.parse("average(createArray(8, -3))")
-        assert parsed is not None
-
-        value, error = parsed.try_evaluate({})
-        assert value == 2.5
-        assert error is None
-
-    def test_sum(self):
-        parsed = Expression.parse("sum(createArray(3, 2))")
-        assert parsed is not None
-
-        value, error = parsed.try_evaluate({})
-        assert value == 5
-        assert error is None
-
-        parsed = Expression.parse("sum(createArray(5.2, 2.8))")
-        assert parsed is not None
-
-        value, error = parsed.try_evaluate({})
-        assert value == 8
-        assert error is None
-
-        parsed = Expression.parse("sum(createArray(4.2, 2))")
-        assert parsed is not None
-
-        value, error = parsed.try_evaluate({})
-        assert value == 6.2
-        assert error is None
-
-        parsed = Expression.parse("sum(createArray(8.5, -3))")
-        assert parsed is not None
-
-        value, error = parsed.try_evaluate({})
-        assert value == 5.5
-        assert error is None
-
-    def test_range(self):
-        parsed = Expression.parse("range(1, 4)")
-        assert parsed is not None
-
-        value, error = parsed.try_evaluate({})
-        print(value)
-        assert value == [1, 2, 3, 4]
-        assert error is None
-
-        parsed = Expression.parse("range(-1, 6)")
-        assert parsed is not None
-
-        value, error = parsed.try_evaluate({})
-        assert value == [-1, 0, 1, 2, 3, 4]
-        assert error is None
-
-    def test_floor(self):
-        parsed = Expression.parse("floor(3.51)")
-        assert parsed is not None
-
-        value, error = parsed.try_evaluate({})
-        print(value)
-        assert value == 3
-        assert error is None
-
-        parsed = Expression.parse("floor(4.00)")
-        assert parsed is not None
-
-        value, error = parsed.try_evaluate({})
-        assert value == 4
-        assert error is None
-
-    def test_ceiling(self):
-        parsed = Expression.parse("ceiling(3.51)")
-        assert parsed is not None
-
-        value, error = parsed.try_evaluate({})
-        print(value)
-        assert value == 4
-        assert error is None
-
-        parsed = Expression.parse("ceiling(4.00)")
-        assert parsed is not None
-
-        value, error = parsed.try_evaluate({})
-        assert value == 4
-        assert error is None
-
-    def test_round(self):
-        parsed = Expression.parse("round(3.51)")
-        assert parsed is not None
-
-        value, error = parsed.try_evaluate({})
-        print(value)
-        assert value == 4
-        assert error is None
-
-        # please notice that 5 will not round up
-        parsed = Expression.parse("round(3.55, 1)")
-        assert parsed is not None
-
-        value, error = parsed.try_evaluate({})
-        assert value == 3.5
-        assert error is None
-
-        # it will round up only if value is more than 5
-        parsed = Expression.parse("round(3.56, 1)")
-        assert parsed is not None
-
-        value, error = parsed.try_evaluate({})
-        assert value == 3.6
-        assert error is None
-
-        parsed = Expression.parse("round(3.12134, 3)")
-        assert parsed is not None
-
-        value, error = parsed.try_evaluate({})
-        assert value == 3.121
-
-    # Comparisons
-    def test_equal(self):
-        parsed = Expression.parse("1 == 2")
-        assert parsed is not None
-
-        value, error = parsed.try_evaluate({})
-        assert value is False
-        assert error is None
-
-        parsed = Expression.parse("3 == 3")
-        assert parsed is not None
-
-        value, error = parsed.try_evaluate({})
-        assert value is True
-        assert error is None
-
-        parsed = Expression.parse("(1 + 2) == (4 - 1)")
-        assert parsed is not None
-
-        value, error = parsed.try_evaluate({})
-        assert value is True
-        assert error is None
-
-        parsed = Expression.parse("(1 + 2) ==\r\n (4 - 1)")
-        assert parsed is not None
-
-        value, error = parsed.try_evaluate({})
-        assert value is True
-        assert error is None
-
-        parsed = Expression.parse('"123" == "132"')
-        assert parsed is not None
-
-        value, error = parsed.try_evaluate({})
-        assert value is False
-
-    def test_lessthan(self):
-        parsed = Expression.parse("1 < 2")
-        assert parsed is not None
-
-        value, error = parsed.try_evaluate({})
-        assert value is True
-        assert error is None
-
-        parsed = Expression.parse("3 < 1")
-        assert parsed is not None
-
-        value, error = parsed.try_evaluate({})
-        assert value is False
-        assert error is None
-
-        parsed = Expression.parse("1.1 < 2")
-        assert parsed is not None
-
-        value, error = parsed.try_evaluate({})
-        assert value is True
-        assert error is None
-
-        parsed = Expression.parse("3.5 < 1")
-        assert parsed is not None
-
-        value, error = parsed.try_evaluate({})
-        assert value is False
-        assert error is None
-
-    def test_lessthanorequal(self):
-        parsed = Expression.parse("1 <= 2")
-        assert parsed is not None
-
-        value, error = parsed.try_evaluate({})
-        assert value is True
-        assert error is None
-
-        parsed = Expression.parse("3.3 <= 1")
-        assert parsed is not None
-
-        value, error = parsed.try_evaluate({})
-        assert value is False
-        assert error is None
-
-        parsed = Expression.parse("2 <= 2")
-        assert parsed is not None
-
-        value, error = parsed.try_evaluate({})
-        assert value is True
-        assert error is None
-
-    def test_greatthan(self):
-        parsed = Expression.parse("1 > 2")
-        assert parsed is not None
-
-        value, error = parsed.try_evaluate({})
-        assert value is False
-        assert error is None
-
-        parsed = Expression.parse("3.3 > 1")
-        assert parsed is not None
-
-        value, error = parsed.try_evaluate({})
-        assert value is True
-        assert error is None
-
-        parsed = Expression.parse("2 > 2")
-        assert parsed is not None
-
-        value, error = parsed.try_evaluate({})
-        assert value is False
-        assert error is None
-
-    def test_greatthanorequal(self):
-        parsed = Expression.parse("1 >= 2")
-        assert parsed is not None
-
-        value, error = parsed.try_evaluate({})
-        assert value is False
-        assert error is None
-
-        parsed = Expression.parse("(1+2) >= (4-1)")
-        assert parsed is not None
-
-        value, error = parsed.try_evaluate({})
-        assert value is True
-        assert error is None
-
-        parsed = Expression.parse("3.3 >= 1")
-        assert parsed is not None
-
-        value, error = parsed.try_evaluate({})
-        assert value is True
-        assert error is None
-
-        parsed = Expression.parse("2 >= 2")
-        assert parsed is not None
-
-        value, error = parsed.try_evaluate({})
-        assert value is True
-        assert error is None
-
-    def test_not_equal(self):
-        parsed = Expression.parse("1 != 2")
-        assert parsed is not None
-
-        value, error = parsed.try_evaluate({})
-        assert value is True
-        assert error is None
-
-        parsed = Expression.parse("2 != 2")
-        assert parsed is not None
-
-        value, error = parsed.try_evaluate({})
-        assert value is False
-        assert error is None
-
-        parsed = Expression.parse("'hello' != 'hello'")
-        assert parsed is not None
-
-        value, error = parsed.try_evaluate({})
-        assert value is False
-        assert error is None
-
-        parsed = Expression.parse("'hello' != 'world'")
-        assert parsed is not None
-
-        value, error = parsed.try_evaluate({})
-        assert value is True
-        assert error is None
-
-    def test_exists(self):
-        parsed = Expression.parse("exists(one)")
-        assert parsed is not None
-
-        value, error = parsed.try_evaluate(self.scope)
-        assert value
-        assert error is None
-
-        parsed = Expression.parse("exists(xxx)")
-        assert parsed is not None
-
-        value, error = parsed.try_evaluate(self.scope)
-        assert not value
-        assert error is None
-
-        parsed = Expression.parse("exists(one.xxx)")
-        assert parsed is not None
-
-        value, error = parsed.try_evaluate(self.scope)
-        assert not value
-        assert error is None
-
-    # Logic
-    def test_not(self):
-        parsed = Expression.parse("!(1 >= 2)")
-        assert parsed is not None
-
-        value, error = parsed.try_evaluate({})
-        assert value is True
-        assert error is None
-
-    def test_or(self):
-        parsed = Expression.parse("(1 != 2) || (1!=1)")
-        assert parsed is not None
-
-        value, error = parsed.try_evaluate({})
-        assert value is True
-        assert error is None
-
-        parsed = Expression.parse("(1 == 2) || (1!=1)")
-        assert parsed is not None
-
-        value, error = parsed.try_evaluate({})
-        assert value is False
-        assert error is None
-
-    def test_and(self):
-        parsed = Expression.parse("(1 != 2) && (1!=1)")
-        assert parsed is not None
-
-        value, error = parsed.try_evaluate({})
-        assert value is False
-        assert error is None
-
-        parsed = Expression.parse("(1 != 2) || (1==1)")
-        assert parsed is not None
-
-        value, error = parsed.try_evaluate({})
-        assert value is True
-        assert error is None
-
-    # String
-    def test_concat(self):
-        parsed = Expression.parse("concat(createArray(1,2), createArray(2,3))")
-        assert parsed is not None
-
-        value, error = parsed.try_evaluate({})
-        assert value == [1, 2, 2, 3]
-        assert error is None
-
-        parsed = Expression.parse('concat("hello", "world")')
-        assert parsed is not None
-
-        value, error = parsed.try_evaluate({})
-        assert value == "helloworld"
-        assert error is None
-
-    def test_length(self):
-        parsed = Expression.parse("length(concat('[]', 'abc'))")
-        assert parsed is not None
-
-        value, error = parsed.try_evaluate({})
-        assert value == 5
-        assert error is None
-
-        parsed = Expression.parse('length("hello")')
-        assert parsed is not None
-
-        value, error = parsed.try_evaluate({})
-        assert value == 5
-        assert error is None
-
-    def test_replace(self):
-        parsed = Expression.parse('replace("hello", "l", "k")')
-        assert parsed is not None
-
-        value, error = parsed.try_evaluate({})
-        assert value == "hekko"
-        assert error is None
-
-        parsed = Expression.parse('replace("hello", "L", "k")')
-        assert parsed is not None
-
-        value, error = parsed.try_evaluate({})
-        assert value == "hello"
-        assert error is None
-
-        parsed = Expression.parse('replace("hello", "l", "")')
-        assert parsed is not None
-
-        value, error = parsed.try_evaluate({})
-        assert value == "heo"
-        assert error is None
-
-        # TODO: escape sign, the following two cases is different from C#!
-
-        parsed = Expression.parse("replace('hello\n', '\n', '\\\\')")
-        assert parsed is not None
-
-        value, error = parsed.try_evaluate({})
-        assert value == r"hello\\"
-        assert error is None
-
-        parsed = Expression.parse(r"replace('hello\\', '\\', '\\\\')")
-        assert parsed is not None
-
-        value, error = parsed.try_evaluate({})
-        assert value == r"hello\\\\"
-        assert error is None
-
-    def test_replace_ignore_case(self):
-        parsed = Expression.parse('replaceIgnoreCase("hello", "L", "K")')
-        assert parsed is not None
-
-        value, error = parsed.try_evaluate({})
-        assert value == "hekko"
-        assert error is None
-
-    def test_split(self):
-        parsed = Expression.parse('split("hello", "e")')
-        assert parsed is not None
-
-        value, error = parsed.try_evaluate({})
-        assert value == ["h", "llo"]
-        assert error is None
-
-        parsed = Expression.parse('split("hello")')
-        assert parsed is not None
-
-        value, error = parsed.try_evaluate({})
-        assert value == ["h", "e", "l", "l", "o"]
-        assert error is None
-
-        parsed = Expression.parse('split("", "e")')
-        assert parsed is not None
-
-        value, error = parsed.try_evaluate({})
-        assert value == [""]
-        assert error is None
-
-    def test_substring(self):
-        parsed = Expression.parse("substring(concat('na','me','more'), 0, length('name'))")
-        assert parsed is not None
-
-        value, error = parsed.try_evaluate({})
-        assert value == "name"
-        assert error is None
-
-        parsed = Expression.parse("substring('hello', 0, 5)")
-        assert parsed is not None
-
-        value, error = parsed.try_evaluate({})
-        assert value == "hello"
-        assert error is None
-
-        parsed = Expression.parse("substring('hello', 0, 3)")
-        assert parsed is not None
-
-        value, error = parsed.try_evaluate({})
-        assert value == "hel"
-        assert error is None
-
-        parsed = Expression.parse("substring('hello', 3)")
-        assert parsed is not None
-
-        value, error = parsed.try_evaluate({})
-        assert value == "lo"
-        assert error is None
-
-        parsed = Expression.parse("substring(nullObj, 0, 3)")
-        assert parsed is not None
-
-        value, error = parsed.try_evaluate(self.scope)
-        assert value == ""
-        assert error is None
-
-    def test_to_lower(self):
-        parsed = Expression.parse('toLower("UpCase")')
-        assert parsed is not None
-
-        value, error = parsed.try_evaluate({})
-        assert value == "upcase"
-        assert error is None
-
-    def test_to_upper(self):
-        parsed = Expression.parse('toUpper("UpCase")')
-        assert parsed is not None
-
-        value, error = parsed.try_evaluate({})
-        assert value == "UPCASE"
-        assert error is None
-
-        parsed = Expression.parse('toUpper(toLower("UpCase"))')
-        assert parsed is not None
-
-        value, error = parsed.try_evaluate({})
-        assert value == "UPCASE"
-        assert error is None
-
-    def test_trim(self):
-        parsed = Expression.parse('trim("  hello  ")')
-        assert parsed is not None
-
-        value, error = parsed.try_evaluate({})
-        assert value == "hello"
-        assert error is None
-
-        parsed = Expression.parse('trim(" hello")')
-        assert parsed is not None
-
-        value, error = parsed.try_evaluate({})
-        assert value == "hello"
-        assert error is None
-
-        parsed = Expression.parse('trim("")')
-        assert parsed is not None
-
-        value, error = parsed.try_evaluate({})
-        assert value == ""
-        assert error is None
-
-        parsed = Expression.parse("trim(nullObj)")
-        assert parsed is not None
-
-        value, error = parsed.try_evaluate(self.scope)
-        assert value == ""
-        assert error is None
-
-    def test_ends_with(self):
-        parsed = Expression.parse('endsWith("hello", "o")')
-        assert parsed is not None
-
-        value, error = parsed.try_evaluate({})
-        assert value is True
-        assert error is None
-
-        parsed = Expression.parse('endsWith("hello", "e")')
-        assert parsed is not None
-
-        value, error = parsed.try_evaluate({})
-        assert value is False
-        assert error is None
-
-        parsed = Expression.parse('endsWith(hello, "o")')
-        assert parsed is not None
-
-        value, error = parsed.try_evaluate(self.scope)
-        assert value is True
-        assert error is None
-
-        parsed = Expression.parse('endsWith(hello, "a")')
-        assert parsed is not None
-
-        value, error = parsed.try_evaluate(self.scope)
-        assert value is False
-        assert error is None
-
-        parsed = Expression.parse('endsWith(nullObj, "o")')
-        assert parsed is not None
-
-        value, error = parsed.try_evaluate(self.scope)
-        assert value is False
-        assert error is None
-
-        parsed = Expression.parse("endsWith(hello, nullObj)")
-        assert parsed is not None
-
-        value, error = parsed.try_evaluate(self.scope)
-        assert value is True
-        assert error is None
-
-    def test_starts_with(self):
-        parsed = Expression.parse('startsWith("hello", "h")')
-        assert parsed is not None
-
-        value, error = parsed.try_evaluate({})
-        assert value is True
-        assert error is None
-
-        parsed = Expression.parse('startsWith("hello", "a")')
-        assert parsed is not None
-
-        value, error = parsed.try_evaluate({})
-        assert value is False
-        assert error is None
-
-        parsed = Expression.parse('startsWith(nullObj, "o")')
-        assert parsed is not None
-
-        value, error = parsed.try_evaluate(self.scope)
-        assert value is False
-        assert error is None
-
-        parsed = Expression.parse('endsWith("hello", nullObj)')
-        assert parsed is not None
-
-        value, error = parsed.try_evaluate(self.scope)
-        assert value is True
-        assert error is None
-
-    def test_count_word(self):
-        parsed = Expression.parse('countWord("hello")')
-        assert parsed is not None
-
-        value, error = parsed.try_evaluate({})
-        assert value == 1
-        assert error is None
-
-        parsed = Expression.parse('countWord(concat("hello", " ", "world"))')
-        assert parsed is not None
-
-        value, error = parsed.try_evaluate({})
-        assert value == 2
-        assert error is None
-
-        parsed = Expression.parse("countWord(nullObj)")
-        assert parsed is not None
-
-        value, error = parsed.try_evaluate(self.scope)
-        assert value == 0
-        assert error is None
-
-    def test_add_ordinal(self):
-        parsed = Expression.parse("addOrdinal(11)")
-        assert parsed is not None
-
-        value, error = parsed.try_evaluate({})
-        assert value == "11th"
-        assert error is None
-
-        parsed = Expression.parse("addOrdinal(11+1)")
-        assert parsed is not None
-
-        value, error = parsed.try_evaluate({})
-        assert value == "12th"
-        assert error is None
-
-        parsed = Expression.parse("addOrdinal(11+2)")
-        assert parsed is not None
-
-        value, error = parsed.try_evaluate({})
-        assert value == "13th"
-        assert error is None
-
-        parsed = Expression.parse("addOrdinal(11+10)")
-        assert parsed is not None
-
-        value, error = parsed.try_evaluate({})
-        assert value == "21st"
-        assert error is None
-
-        parsed = Expression.parse("addOrdinal(11+11)")
-        assert parsed is not None
-
-        value, error = parsed.try_evaluate({})
-        assert value == "22nd"
-        assert error is None
-
-        parsed = Expression.parse("addOrdinal(11+12)")
-        assert parsed is not None
-
-        value, error = parsed.try_evaluate({})
-        assert value == "23rd"
-        assert error is None
-
-        parsed = Expression.parse("addOrdinal(11+13)")
-        assert parsed is not None
-
-        value, error = parsed.try_evaluate({})
-        assert value == "24th"
-        assert error is None
-
-        parsed = Expression.parse("addOrdinal(-1)")
-        assert parsed is not None
-
-        value, error = parsed.try_evaluate({})
-        assert value == "-1"
-        assert error is None
-
-    def test_new_guid(self):
-        parsed = Expression.parse("length(newGuid())")
-        assert parsed is not None
-
-        value, error = parsed.try_evaluate({})
-        assert value == 36
-        assert error is None
-
-    def test_index_of(self):
-        parsed = Expression.parse("indexOf('hello', '-')")
-        assert parsed is not None
-
-        value, error = parsed.try_evaluate({})
-        assert value == -1
-        assert error is None
-
-        parsed = Expression.parse("indexOf('hello', 'h')")
-        assert parsed is not None
-
-        value, error = parsed.try_evaluate({})
-        assert value == 0
-        assert error is None
-
-        parsed = Expression.parse("indexOf(createArray('abc', 'def', 'ghi'), 'def')")
-        assert parsed is not None
-
-        value, error = parsed.try_evaluate({})
-        assert value == 1
-        assert error is None
-
-        parsed = Expression.parse("indexOf(createArray('abc', 'def', 'ghi'), 'klm')")
-        assert parsed is not None
-
-        value, error = parsed.try_evaluate({})
-        assert value == -1
-        assert error is None
-
-    def test_last_index_of(self):
-        parsed = Expression.parse("lastIndexOf('hello', '-')")
-        assert parsed is not None
-
-        value, error = parsed.try_evaluate({})
-        assert value == -1
-        assert error is None
-
-        parsed = Expression.parse("lastIndexOf('hello', 'l')")
-        assert parsed is not None
-
-        value, error = parsed.try_evaluate({})
-        assert value == 3
-        assert error is None
-
-        parsed = Expression.parse(
-            "lastIndexOf(createArray('abc', 'def', 'ghi', 'def'), 'def')"
-        )
-        assert parsed is not None
-
-        value, error = parsed.try_evaluate({})
-        assert value == 3
-        assert error is None
-
-        parsed = Expression.parse(
-            "lastIndexOf(createArray('abc', 'def', 'ghi'), 'klm')"
-        )
-        assert parsed is not None
-
-        value, error = parsed.try_evaluate({})
-        assert value == -1
-        assert error is None
-
-        parsed = Expression.parse("lastIndexOf(newGuid(), '-')")
-        assert parsed is not None
-
-        value, error = parsed.try_evaluate({})
-        assert value == 23
-        assert error is None
-
-    def test_eol(self):
-        parsed = Expression.parse("EOL()")
-        assert parsed is not None
-
-        value, error = parsed.try_evaluate({})
-        assert value == "\r\n" if platform.system() == "Windows" else "\n"
-        assert error is None
-
-    def test_sentence_case(self):
-        parsed = Expression.parse("sentenceCase('abc')")
-        assert parsed is not None
-
-        value, error = parsed.try_evaluate({})
-        assert value == "Abc"
-        assert error is None
-
-        parsed = Expression.parse("sentenceCase('aBc')")
-        assert parsed is not None
-
-        value, error = parsed.try_evaluate({})
-        assert value == "Abc"
-        assert error is None
-
-        parsed = Expression.parse("sentenceCase('a')")
-        assert parsed is not None
-
-        value, error = parsed.try_evaluate({})
-        assert value == "A"
-        assert error is None
-
-    def test_title_case(self):
-        parsed = Expression.parse("titleCase('a')")
-        assert parsed is not None
-
-        value, error = parsed.try_evaluate({})
-        assert value == "A"
-        assert error is None
-
-        parsed = Expression.parse("titleCase('abc dEF')")
-        assert parsed is not None
-
-        value, error = parsed.try_evaluate({})
-        assert value == "Abc Def"
-        assert error is None
-
-    # Collection
-    def test_count(self):
-        parsed = Expression.parse("count('hello')")
-        assert parsed is not None
-
-        value, error = parsed.try_evaluate({})
-        assert value == 5
-        assert error is None
-
-        parsed = Expression.parse('count("hello")')
-        assert parsed is not None
-
-        value, error = parsed.try_evaluate({})
-        assert value == 5
-        assert error is None
-
-        parsed = Expression.parse("count(createArray('h', 'e', 'l', 'l', 'o'))")
-        assert parsed is not None
-
-        value, error = parsed.try_evaluate({})
-        assert value == 5
-        assert error is None
-
-    def test_contains(self):
-        parsed = Expression.parse("contains('hello world', 'hello')")
-        assert parsed is not None
-
-        value, error = parsed.try_evaluate({})
-        assert value
-        assert error is None
-
-        parsed = Expression.parse("contains('hello world', 'hellow')")
-        assert parsed is not None
-
-        value, error = parsed.try_evaluate({})
-        assert not value
-        assert error is None
-
-        parsed = Expression.parse("contains('hello world',\r\n 'hellow')")
-        assert parsed is not None
-
-        value, error = parsed.try_evaluate({})
-        assert not value
-        assert error is None
-
-        parsed = Expression.parse("contains(items, 'zero')")
-        assert parsed is not None
-
-        value, error = parsed.try_evaluate(self.scope)
-        assert value
-        assert error is None
-
-        parsed = Expression.parse("contains(items, 'hi')")
-        assert parsed is not None
-
-        value, error = parsed.try_evaluate(self.scope)
-        assert not value
-        assert error is None
-
-        parsed = Expression.parse("contains(bag, 'three')")
-        assert parsed is not None
-
-        value, error = parsed.try_evaluate(self.scope)
-        assert value
-        assert error is None
-
-        parsed = Expression.parse("contains(bag, 'xxx')")
-        assert parsed is not None
-
-        value, error = parsed.try_evaluate(self.scope)
-        assert not value
-        parsed = Expression.parse('split("", "")')
-        assert parsed is not None
-
-        value, error = parsed.try_evaluate({})
-        assert value == []
-        assert error is None
-
-        parsed = Expression.parse('split("hello", "")')
-        assert parsed is not None
-
-        value, error = parsed.try_evaluate({})
-        assert value == ["h", "e", "l", "l", "o"]
-        assert error is None
-
-    def test_empty(self):
-        parsed = Expression.parse("empty('')")
-        assert parsed is not None
-
-        value, error = parsed.try_evaluate({})
-        assert value
-        assert error is None
-
-        parsed = Expression.parse("empty('a')")
-        assert parsed is not None
-
-        value, error = parsed.try_evaluate({})
-        assert not value
-        assert error is None
-
-        parsed = Expression.parse("empty(bag)")
-        assert parsed is not None
-
-        value, error = parsed.try_evaluate(self.scope)
-        assert not value
-        assert error is None
-
-        parsed = Expression.parse("empty(items)")
-        assert parsed is not None
-
-        value, error = parsed.try_evaluate(self.scope)
-        assert not value
-        assert error is None
-
-    def test_join(self):
-        parsed = Expression.parse("join(items, ',')")
-        assert parsed is not None
-
-        value, error = parsed.try_evaluate(self.scope)
-        assert value == "zero,one,two"
-        assert error is None
-
-        parsed = Expression.parse("join(createArray('a', 'b', 'c'), '.')")
-        assert parsed is not None
-
-        value, error = parsed.try_evaluate({})
-        assert value == "a.b.c"
-        assert error is None
-
-        parsed = Expression.parse("join(createArray('a', 'b', 'c'), ',', ' and ')")
-        assert parsed is not None
-
-        value, error = parsed.try_evaluate({})
-        assert value == "a,b and c"
-        assert error is None
-
-        parsed = Expression.parse("join(createArray('a', 'b'), ',', ' and ')")
-        assert parsed is not None
-
-        value, error = parsed.try_evaluate({})
-        assert value == "a and b"
-        assert error is None
-
-        parsed = Expression.parse(
-            "join(createArray(\r\n'a',\r\n 'b'), ','\r\n,\r\n ' and ')"
-        )
-        assert parsed is not None
-
-        value, error = parsed.try_evaluate({})
-        assert value == "a and b"
-        assert error is None
-
-    def test_first(self):
-        parsed = Expression.parse("first(items)")
-        assert parsed is not None
-
-        value, error = parsed.try_evaluate(self.scope)
-        assert value == "zero"
-        assert error is None
-
-        parsed = Expression.parse("first('hello')")
-        assert parsed is not None
-
-        value, error = parsed.try_evaluate({})
-        assert value == "h"
-        assert error is None
-
-        parsed = Expression.parse("first(createArray(0, 1, 2))")
-        assert parsed is not None
-
-        value, error = parsed.try_evaluate({})
-        assert value == 0
-        assert error is None
-
-        parsed = Expression.parse("first(1)")
-        assert parsed is not None
-
-        value, error = parsed.try_evaluate({})
-        assert value is None
-        assert error is None
-
-        parsed = Expression.parse("first(nestedItems).x")
-        assert parsed is not None
-
-        value, error = parsed.try_evaluate(self.scope)
-        assert value == 1
-        assert error is None
-
-    def test_last(self):
-        parsed = Expression.parse("last(items)")
-        assert parsed is not None
-
-        value, error = parsed.try_evaluate(self.scope)
-        assert value == "two"
-        assert error is None
-
-        parsed = Expression.parse("last('hello')")
-        assert parsed is not None
-
-        value, error = parsed.try_evaluate({})
-        assert value == "o"
-        assert error is None
-
-        parsed = Expression.parse("last(createArray(0, 1, 2))")
-        assert parsed is not None
-
-        value, error = parsed.try_evaluate({})
-        assert value == 2
-        assert error is None
-
-        parsed = Expression.parse("last(1)")
-        assert parsed is not None
-
-        value, error = parsed.try_evaluate({})
-        assert value is None
-        assert error is None
-
-        parsed = Expression.parse("last(nestedItems).x")
-        assert parsed is not None
-
-        value, error = parsed.try_evaluate(self.scope)
-        assert value == 3
-        assert error is None
-
-    def test_foreach(self):
-        parsed = Expression.parse("join(foreach(dialog, item, item.key), ',')")
-        assert parsed is not None
-
-        value, error = parsed.try_evaluate(self.scope)
-        assert value == "x,instance,options,title,subTitle"
-        assert error is None
-
-        parsed = Expression.parse("join(foreach(dialog, item => item.key), ',')")
-        assert parsed is not None
-
-        value, error = parsed.try_evaluate(self.scope)
-        assert value == "x,instance,options,title,subTitle"
-        assert error is None
-
-        parsed = Expression.parse("foreach(dialog, item, item.value)[1].xxx")
-        assert parsed is not None
-
-        value, error = parsed.try_evaluate(self.scope)
-        assert value == "instance"
-        assert error is None
-
-        parsed = Expression.parse("foreach(dialog, item=>item.value)[1].xxx")
-        assert parsed is not None
-
-        value, error = parsed.try_evaluate(self.scope)
-        assert value == "instance"
-        assert error is None
-
-        parsed = Expression.parse("join(foreach(items, item, item), ',')")
-        assert parsed is not None
-
-        value, error = parsed.try_evaluate(self.scope)
-        assert value == "zero,one,two"
-        assert error is None
-
-        parsed = Expression.parse("join(foreach(items, item=>item), ',')")
-        assert parsed is not None
-
-        value, error = parsed.try_evaluate(self.scope)
-        assert value == "zero,one,two"
-        assert error is None
-
-        parsed = Expression.parse(
-            "join(foreach(nestedItems, i, i.x + first(nestedItems).x), ',')"
-        )
-        assert parsed is not None
-
-        value, error = parsed.try_evaluate(self.scope)
-        assert value == "2,3,4"
-        assert error is None
-
-        parsed = Expression.parse(
-            "join(foreach(items, item, concat(item, string(count(items)))), ',')"
-        )
-        assert parsed is not None
-
-        value, error = parsed.try_evaluate(self.scope)
-        assert value == "zero3,one3,two3"
-        assert error is None
-
-    def test_select(self):
-        parsed = Expression.parse("join(select(items, item, item), ',')")
-        assert parsed is not None
-
-        value, error = parsed.try_evaluate(self.scope)
-        assert value == "zero,one,two"
-        assert error is None
-
-        parsed = Expression.parse("join(select(items, item=> item), ',')")
-        assert parsed is not None
-
-        value, error = parsed.try_evaluate(self.scope)
-        assert value == "zero,one,two"
-        assert error is None
-
-        parsed = Expression.parse(
-            "join(select(nestedItems, i, i.x + first(nestedItems).x), ',')"
-        )
-        assert parsed is not None
-
-        value, error = parsed.try_evaluate(self.scope)
-        assert value == "2,3,4"
-        assert error is None
-
-        parsed = Expression.parse(
-            "join(select(items, item, concat(item, string(count(items)))), ',')"
-        )
-        assert parsed is not None
-
-        value, error = parsed.try_evaluate(self.scope)
-        assert value == "zero3,one3,two3"
-        assert error is None
-
-    def test_where(self):
-        parsed = Expression.parse("join(where(items, item, item == 'two'), ',')")
-        assert parsed is not None
-
-        value, error = parsed.try_evaluate(self.scope)
-        assert value == "two"
-        assert error is None
-
-        parsed = Expression.parse("join(where(items, item => item == 'two'), ',')")
-        assert parsed is not None
-
-        value, error = parsed.try_evaluate(self.scope)
-        assert value == "two"
-        assert error is None
-
-        parsed = Expression.parse(
-            "string(where(dialog, item, item.value=='Dialog Title'))"
-        )
-        assert parsed is not None
-
-        value, error = parsed.try_evaluate(self.scope)
-        assert value == "{'title': 'Dialog Title'}"
-        assert error is None
-
-        parsed = Expression.parse(
-            "join(foreach(where(nestedItems, item, item.x > 1), result, result.x), ',')"
-        )
-        assert parsed is not None
-
-        value, error = parsed.try_evaluate(self.scope)
-        assert value == "2,3"
-        assert error is None
-
-        parsed = Expression.parse(
-            "count(where(doubleNestedItems, items, count(where(items, item, item.x == 1)) == 1))"
-        )
-        assert parsed is not None
-
-        value, error = parsed.try_evaluate(self.scope)
-        assert value == 1
-        assert error is None
-
-        parsed = Expression.parse(
-            "count(where(doubleNestedItems, items, count(where(items, item, count(items) == 1)) == 1))"
-        )
-        assert parsed is not None
-
-        value, error = parsed.try_evaluate(self.scope)
-        assert value == 1
-        assert error is None
-
-    def test_union(self):
-        parsed = Expression.parse('union(["a", "b", "c"], ["d", ["e", "f"], "g"][1])')
-        assert parsed is not None
-
-        value, error = parsed.try_evaluate({})
-        assert value == ["a", "b", "c", "e", "f"]
-        assert error is None
-
-        parsed = Expression.parse(
-            'union(["a", "b", "c"], ["d", ["e", "f"], "g"][1])[1]'
-        )
-        assert parsed is not None
-
-        value, error = parsed.try_evaluate({})
-        assert value == "b"
-        assert error is None
-
-        parsed = Expression.parse("count(union(createArray('a', 'b')))")
-        assert parsed is not None
-
-        value, error = parsed.try_evaluate({})
-        assert value == 2
-        assert error is None
-
-        parsed = Expression.parse(
-            "count(union(createArray('a', 'b'), createArray('b', 'c'), createArray('b', 'd')))"
-        )
-        assert parsed is not None
-
-        value, error = parsed.try_evaluate({})
-        assert value == 4
-        assert error is None
-
-    def test_intersection(self):
-        parsed = Expression.parse('count(intersection(createArray("a", "b")))')
-        assert parsed is not None
-
-        value, error = parsed.try_evaluate({})
-        assert value == 2
-        assert error is None
-
-        parsed = Expression.parse(
-            'count(intersection(createArray("a", "b"), createArray("b", "c"), createArray("b", "d")))'
-        )
-        assert parsed is not None
-
-        value, error = parsed.try_evaluate({})
-        assert value == 1
-        assert error is None
-
-    def test_skip(self):
-        parsed = Expression.parse("skip(createArray('H','e','l','l','0'),2)")
-        assert parsed is not None
-
-        value, error = parsed.try_evaluate({})
-        assert value == ["l", "l", "0"]
-        assert error is None
-
-    def test_take(self):
-        parsed = Expression.parse("take(hello, two)")
-        assert parsed is not None
-
-        value, error = parsed.try_evaluate(self.scope)
-        assert value == "he"
-        assert error is None
-
-        parsed = Expression.parse("take(createArray('a', 'b', 'c', 'd'), one)")
-        assert parsed is not None
-
-        value, error = parsed.try_evaluate(self.scope)
-        assert value == ["a"]
-        assert error is None
-
-    def test_sub_array(self):
-        parsed = Expression.parse("subArray(createArray('a', 'b', 'c', 'd'), 1, 3)")
-        assert parsed is not None
-
-        value, error = parsed.try_evaluate({})
-        assert value == ["b", "c"]
-        assert error is None
-
-        parsed = Expression.parse("subArray(createArray('a', 'b', 'c', 'd'), 1)")
-        assert parsed is not None
-
-        value, error = parsed.try_evaluate(self.scope)
-        assert value == ["b", "c", "d"]
-        assert error is None
-
-    # Datetime
-    def test_add_days(self):
-        parsed = Expression.parse("addDays('2018-03-15T13:00:00.000Z', 1)")
-        assert parsed is not None
-
-        value, error = parsed.try_evaluate({})
-        assert value == "2018-03-16T13:00:00.000Z"
-        assert error is None
-
-        parsed = Expression.parse("addDays(timestamp, 1)")
-        assert parsed is not None
-
-        value, error = parsed.try_evaluate(self.scope)
-        assert value == "2018-03-16T13:00:00.000Z"
-        assert error is None
-
-        parsed = Expression.parse("addDays(timestampObj, 1)")
-        assert parsed is not None
-
-        value, error = parsed.try_evaluate(self.scope)
-        assert value == "2018-03-16T13:00:00.000Z"
-        assert error is None
-
-        parsed = Expression.parse("addDays(timestamp, 1,'%m-%d-%y')")
-        assert parsed is not None
-
-        value, error = parsed.try_evaluate(self.scope)
-        assert value == "03-16-18"
-        assert error is None
-
-    def test_add_hours(self):
-        parsed = Expression.parse("addHours('2018-03-15T13:00:00.000Z', 1)")
-        assert parsed is not None
-
-        value, error = parsed.try_evaluate({})
-        assert value == "2018-03-15T14:00:00.000Z"
-        assert error is None
-
-        parsed = Expression.parse("addHours(timestamp, 1)")
-        assert parsed is not None
-
-        value, error = parsed.try_evaluate(self.scope)
-        assert value == "2018-03-15T14:00:00.000Z"
-        assert error is None
-
-        parsed = Expression.parse("addHours(timestampObj, 1)")
-        assert parsed is not None
-
-        value, error = parsed.try_evaluate(self.scope)
-        assert value == "2018-03-15T14:00:00.000Z"
-        assert error is None
-
-        parsed = Expression.parse("addHours(timestamp, 1,'%m-%d-%y %I-%M')")
-        assert parsed is not None
-
-        value, error = parsed.try_evaluate(self.scope)
-        assert value == "03-15-18 02-00"
-        assert error is None
-
-    def test_add_minutes(self):
-        parsed = Expression.parse("addMinutes('2018-03-15T13:00:00.000Z', 1)")
-        assert parsed is not None
-
-        value, error = parsed.try_evaluate({})
-        assert value == "2018-03-15T13:01:00.000Z"
-        assert error is None
-
-        parsed = Expression.parse("addMinutes(timestamp, 1)")
-        assert parsed is not None
-
-        value, error = parsed.try_evaluate(self.scope)
-        assert value == "2018-03-15T13:01:00.000Z"
-        assert error is None
-
-        parsed = Expression.parse("addMinutes(timestampObj, 1)")
-        assert parsed is not None
-
-        value, error = parsed.try_evaluate(self.scope)
-        assert value == "2018-03-15T13:01:00.000Z"
-        assert error is None
-
-        parsed = Expression.parse("addMinutes(timestamp, 1,'%m-%d-%y %I-%M')")
-        assert parsed is not None
-
-        value, error = parsed.try_evaluate(self.scope)
-        assert value == "03-15-18 01-01"
-        assert error is None
-
-    def test_add_seconds(self):
-        parsed = Expression.parse("addSeconds('2018-03-15T13:00:00.000Z', 1)")
-        assert parsed is not None
-
-        value, error = parsed.try_evaluate({})
-        assert value == "2018-03-15T13:00:01.000Z"
-        assert error is None
-
-        parsed = Expression.parse("addSeconds(timestamp, 1)")
-        assert parsed is not None
-
-        value, error = parsed.try_evaluate(self.scope)
-        assert value == "2018-03-15T13:00:01.000Z"
-        assert error is None
-
-        parsed = Expression.parse("addSeconds(timestampObj, 1)")
-        assert parsed is not None
-
-        value, error = parsed.try_evaluate(self.scope)
-        assert value == "2018-03-15T13:00:01.000Z"
-        assert error is None
-
-        parsed = Expression.parse("addSeconds(timestamp, 1,'%m-%d-%y %I-%M-%S')")
-        assert parsed is not None
-
-        value, error = parsed.try_evaluate(self.scope)
-        assert value == "03-15-18 01-00-01"
-        assert error is None
-
-    def test_day_of_month(self):
-        parsed = Expression.parse("dayOfMonth('2018-03-15T13:00:00.000Z')")
-        assert parsed is not None
-
-        value, error = parsed.try_evaluate({})
-        assert value == 15
-        assert error is None
-
-        parsed = Expression.parse("dayOfMonth(timestamp)")
-        assert parsed is not None
-
-        value, error = parsed.try_evaluate(self.scope)
-        assert value == 15
-        assert error is None
-
-        parsed = Expression.parse("dayOfMonth(timestampObj)")
-        assert parsed is not None
-
-        value, error = parsed.try_evaluate(self.scope)
-        assert value == 15
-        assert error is None
-
-    def test_day_of_week(self):
-        parsed = Expression.parse("dayOfWeek('2018-03-15T13:00:00.000Z')")
-        assert parsed is not None
-
-        value, error = parsed.try_evaluate({})
-        assert value == 4
-        assert error is None
-
-        parsed = Expression.parse("dayOfWeek(timestamp)")
-        assert parsed is not None
-
-        value, error = parsed.try_evaluate(self.scope)
-        assert value == 4
-        assert error is None
-
-        parsed = Expression.parse("dayOfWeek(timestampObj)")
-        assert parsed is not None
-
-        value, error = parsed.try_evaluate(self.scope)
-        assert value == 4
-        assert error is None
-
-    def test_day_of_year(self):
-        parsed = Expression.parse("dayOfYear('2018-03-15T13:00:00.000Z')")
-        assert parsed is not None
-
-        value, error = parsed.try_evaluate({})
-        assert value == 74
-        assert error is None
-
-        parsed = Expression.parse("dayOfYear(timestamp)")
-        assert parsed is not None
-
-        value, error = parsed.try_evaluate(self.scope)
-        assert value == 74
-        assert error is None
-
-        parsed = Expression.parse("dayOfYear(timestampObj)")
-        assert parsed is not None
-
-        value, error = parsed.try_evaluate(self.scope)
-        assert value == 74
-        assert error is None
-
-    def test_month(self):
-        parsed = Expression.parse("month('2018-03-15T13:00:00.000Z')")
-        assert parsed is not None
-
-        value, error = parsed.try_evaluate({})
-        assert error is None
-        assert value == 3
-
-        parsed = Expression.parse("month(timestamp)")
-        assert parsed is not None
-
-        value, error = parsed.try_evaluate(self.scope)
-        assert value == 3
-        assert error is None
-
-        parsed = Expression.parse("month(timestampObj)")
-        assert parsed is not None
-
-        value, error = parsed.try_evaluate(self.scope)
-        assert value == 3
-        assert error is None
-
-    def test_date(self):
-        parsed = Expression.parse("date('2018-03-15T13:00:00.000Z')")
-        assert parsed is not None
-
-        value, error = parsed.try_evaluate({})
-        assert error is None
-        assert value == "3/15/2018"
-
-        parsed = Expression.parse("date(timestamp)")
-        assert parsed is not None
-
-        value, error = parsed.try_evaluate(self.scope)
-        assert value == "3/15/2018"
-        assert error is None
-
-        parsed = Expression.parse("date(timestampObj)")
-        assert parsed is not None
-
-        value, error = parsed.try_evaluate(self.scope)
-        assert value == "3/15/2018"
-        assert error is None
-
-    def test_year(self):
-        parsed = Expression.parse("year('2018-03-15T13:00:00.000Z')")
-        assert parsed is not None
-
-        value, error = parsed.try_evaluate({})
-        assert error is None
-        assert value == 2018
-
-        parsed = Expression.parse("year(timestamp)")
-        assert parsed is not None
-
-        value, error = parsed.try_evaluate(self.scope)
-        assert value == 2018
-        assert error is None
-
-        parsed = Expression.parse("year(timestampObj)")
-        assert parsed is not None
-
-        value, error = parsed.try_evaluate(self.scope)
-        assert value == 2018
-        assert error is None
-
-    def test_utc_now(self):
-        parsed = Expression.parse("length(utcNow())")
-        assert parsed is not None
-
-        value, error = parsed.try_evaluate({})
-        assert error is None
-        assert value == 24
-
-        parsed = Expression.parse("utcNow('%m-%d-%Y')")
-        assert parsed is not None
-
-        value, error = parsed.try_evaluate({})
-        assert value == datetime.utcnow().strftime('%m-%d-%Y')
-
-    def test_format_date_time(self):
-        parsed = Expression.parse("formatDateTime('2018-03-15')")
-        assert parsed is not None
-
-        value, error = parsed.try_evaluate({})
-        assert error is None
-        assert value == "2018-03-15T00:00:00.000Z"
-
-        parsed = Expression.parse("formatDateTime(notISOTimestamp)")
-        assert parsed is not None
-
-        value, error = parsed.try_evaluate(self.scope)
-        assert error is None
-        assert value == "2018-03-15T13:00:00.000Z"
-
-        parsed = Expression.parse("formatDateTime(notISOTimestamp, '%m-%d-%y')")
-        assert parsed is not None
-
-        value, error = parsed.try_evaluate(self.scope)
-        assert error is None
-        assert value == "03-15-18"
-
-        parsed = Expression.parse("formatDateTime(timestampObj)")
-        assert parsed is not None
-
-        value, error = parsed.try_evaluate(self.scope)
-        assert error is None
-        assert value == "2018-03-15T13:00:00.000Z"
-
-    def test_format_epoch(self):
-        parsed = Expression.parse("formatEpoch(unixTimestamp)")
-        assert parsed is not None
-
-        value, error = parsed.try_evaluate(self.scope)
-        assert error is None
-        assert value == "2018-03-15T13:00:00.000Z"
-
-        parsed = Expression.parse("formatEpoch(unixTimestampFraction)")
-        assert parsed is not None
-
-        value, error = parsed.try_evaluate(self.scope)
-        assert error is None
-        assert value == "2018-03-15T13:00:00.500Z"
-
-    def test_format_ticks(self):
-        parsed = Expression.parse("formatTicks(ticks)")
-        assert parsed is not None
-
-        value, error = parsed.try_evaluate(self.scope)
-        assert error is None
-        assert value == "2020-05-06T11:47:00.000Z"
-
-    def test_subtract_from_time(self):
-        parsed = Expression.parse("subtractFromTime(timestamp, 1, 'Year')")
-        assert parsed is not None
-
-        value, error = parsed.try_evaluate(self.scope)
-        assert error is None
-        assert value == "2017-03-15T13:00:00.000Z"
-
-        parsed = Expression.parse("subtractFromTime(timestampObj, 1, 'Year')")
-        assert parsed is not None
-
-        value, error = parsed.try_evaluate(self.scope)
-        assert error is None
-        assert value == "2017-03-15T13:00:00.000Z"
-
-        parsed = Expression.parse("subtractFromTime(timestamp, 1, 'Month')")
-        assert parsed is not None
-
-        value, error = parsed.try_evaluate(self.scope)
-        assert error is None
-        assert value == "2018-02-15T13:00:00.000Z"
-
-        parsed = Expression.parse("subtractFromTime(timestamp, 1, 'Week')")
-        assert parsed is not None
-
-        value, error = parsed.try_evaluate(self.scope)
-        assert error is None
-        assert value == "2018-03-08T13:00:00.000Z"
-
-        parsed = Expression.parse("subtractFromTime(timestamp, 1, 'Day')")
-        assert parsed is not None
-
-        value, error = parsed.try_evaluate(self.scope)
-        assert error is None
-        assert value == "2018-03-14T13:00:00.000Z"
-
-        parsed = Expression.parse("subtractFromTime(timestamp, 1, 'Hour')")
-        assert parsed is not None
-
-        value, error = parsed.try_evaluate(self.scope)
-        assert error is None
-        assert value == "2018-03-15T12:00:00.000Z"
-
-        parsed = Expression.parse("subtractFromTime(timestamp, 1, 'Minute')")
-        assert parsed is not None
-
-        value, error = parsed.try_evaluate(self.scope)
-        assert error is None
-        assert value == "2018-03-15T12:59:00.000Z"
-
-        parsed = Expression.parse("subtractFromTime(timestamp, 1, 'Second')")
-        assert parsed is not None
-
-        value, error = parsed.try_evaluate(self.scope)
-        assert error is None
-        assert value == "2018-03-15T12:59:59.000Z"
-
-    def test_date_read_back(self):
-        parsed = Expression.parse("dateReadBack(timestamp, addDays(timestamp, 1))")
-        assert parsed is not None
-
-        value, error = parsed.try_evaluate(self.scope)
-        assert error is None
-        assert value == "tomorrow"
-
-        parsed = Expression.parse("dateReadBack(timestampObj, addDays(timestamp, 1))")
-        assert parsed is not None
-
-        value, error = parsed.try_evaluate(self.scope)
-        assert error is None
-        assert value == "tomorrow"
-
-        parsed = Expression.parse("dateReadBack(addDays(timestamp, 1),timestamp)")
-        assert parsed is not None
-
-        value, error = parsed.try_evaluate(self.scope)
-        assert error is None
-        assert value == "yesterday"
-
-    def test_get_time_of_day(self):
-        parsed = Expression.parse("getTimeOfDay('2018-03-15T00:00:00.000Z')")
-        assert parsed is not None
-
-        value, error = parsed.try_evaluate({})
-        assert error is None
-        assert value == "midnight"
-
-        parsed = Expression.parse("getTimeOfDay(timestampObj)")
-        assert parsed is not None
-
-        value, error = parsed.try_evaluate(self.scope)
-        assert error is None
-        assert value == "afternoon"
-
-        parsed = Expression.parse("getTimeOfDay('2018-03-15T08:00:00.000Z')")
-        assert parsed is not None
-
-        value, error = parsed.try_evaluate({})
-        assert error is None
-        assert value == "morning"
-
-        parsed = Expression.parse("getTimeOfDay('2018-03-15T12:00:00.000Z')")
-        assert parsed is not None
-
-        value, error = parsed.try_evaluate(self.scope)
-        assert error is None
-        assert value == "noon"
-
-        parsed = Expression.parse("getTimeOfDay('2018-03-15T13:00:00.000Z')")
-        assert parsed is not None
-
-        value, error = parsed.try_evaluate(self.scope)
-        assert error is None
-        assert value == "afternoon"
-
-        parsed = Expression.parse("getTimeOfDay('2018-03-15T18:00:00.000Z')")
-        assert parsed is not None
-
-        value, error = parsed.try_evaluate(self.scope)
-        assert error is None
-        assert value == "evening"
-
-        parsed = Expression.parse("getTimeOfDay('2018-03-15T22:00:00.000Z')")
-        assert parsed is not None
-
-        value, error = parsed.try_evaluate(self.scope)
-        assert error is None
-        assert value == "evening"
-
-        parsed = Expression.parse("getTimeOfDay('2018-03-15T23:00:00.000Z')")
-        assert parsed is not None
-
-        value, error = parsed.try_evaluate(self.scope)
-        assert error is None
-        assert value == "night"
-
-    def test_get_past_time(self):
-        parsed = Expression.parse("getPastTime(1,'Year','%m-%d-%y')")
-        assert parsed is not None
-
-        value, error = parsed.try_evaluate({})
-        assert error is None
-        assert value == (datetime.utcnow() + relativedelta(years=-1)).strftime("%m-%d-%y")
-
-        parsed = Expression.parse("getPastTime(1,'Month','%m-%d-%y')")
-        assert parsed is not None
-
-        value, error = parsed.try_evaluate({})
-        assert error is None
-        assert value == (datetime.utcnow() + relativedelta(months=-1)).strftime("%m-%d-%y")
-
-        parsed = Expression.parse("getPastTime(1,'Week','%m-%d-%y')")
-        assert parsed is not None
-
-        value, error = parsed.try_evaluate({})
-        assert error is None
-        assert value == (datetime.utcnow() + relativedelta(weeks=-1)).strftime("%m-%d-%y")
-
-        parsed = Expression.parse("getPastTime(1,'Day','%m-%d-%y')")
-        assert parsed is not None
-
-        value, error = parsed.try_evaluate({})
-        assert error is None
-        assert value == (datetime.utcnow() + relativedelta(days=-1)).strftime("%m-%d-%y")
-
-    def test_convert_from_utc(self):
-        parsed = Expression.parse("convertFromUTC('2018-01-02T02:00:00.000Z', 'Pacific Standard Time', '%A, %d %B %Y')")
-        assert parsed is not None
-
-        value, error = parsed.try_evaluate({})
-        assert error is None
-        assert value == "Monday, 01 January 2018"
-
-        parsed = Expression.parse("convertFromUTC('2018-01-02T01:00:00.000Z', 'America/Los_Angeles', '%A, %d %B %Y')")
-        assert parsed is not None
-
-        value, error = parsed.try_evaluate({})
-        assert error is None
-        assert value == "Monday, 01 January 2018"
-
-        parsed = Expression.parse("convertFromUTC(timestampObj2, 'Pacific Standard Time', '%A, %d %B %Y')")
-        assert parsed is not None
-
-        value, error = parsed.try_evaluate(self.scope)
-        assert error is None
-        assert value == "Monday, 01 January 2018"
-
-    def test_convert_to_utc(self):
-        parsed = Expression.parse("convertToUTC('01/01/2018 00:00:00', 'Pacific Standard Time')")
-        assert parsed is not None
-
-        value, error = parsed.try_evaluate({})
-        assert error is None
-        assert value == "2018-01-01T08:00:00.000Z"
-
-    def test_add_to_time(self):
-        parsed = Expression.parse("addToTime('2018-01-01T08:00:00.000Z', 1, 'Day', '%A, %d %B %Y')")
-        assert parsed is not None
-
-        value, error = parsed.try_evaluate({})
-        assert error is None
-        assert value == "Tuesday, 02 January 2018"
-
-        parsed = Expression.parse("addToTime('2018-01-01T00:00:00.000Z', 1, 'Week')")
-        assert parsed is not None
-
-        value, error = parsed.try_evaluate({})
-        assert error is None
-        assert value == "2018-01-08T00:00:00.000Z"
-
-        parsed = Expression.parse("addToTime(timestampObj2, 1, 'Week')")
-        assert parsed is not None
-
-        value, error = parsed.try_evaluate(self.scope)
-        assert error is None
-        assert value == "2018-01-09T02:00:00.000Z"
-
-    def test_start_of_day(self):
-        parsed = Expression.parse("startOfDay('2018-03-15T13:30:30.000Z')")
-        assert parsed is not None
-
-        value, error = parsed.try_evaluate({})
-        assert error is None
-        assert value == "2018-03-15T00:00:00.000Z"
-
-        parsed = Expression.parse("startOfDay(timestampObj2)")
-        assert parsed is not None
-
-        value, error = parsed.try_evaluate(self.scope)
-        assert error is None
-        assert value == "2018-01-02T00:00:00.000Z"
-
-    def test_start_of_hour(self):
-        parsed = Expression.parse("startOfHour('2018-03-15T13:30:30.000Z')")
-        assert parsed is not None
-
-        value, error = parsed.try_evaluate({})
-        assert error is None
-        assert value == "2018-03-15T13:00:00.000Z"
-
-        parsed = Expression.parse("startOfHour(timestampObj)")
-        assert parsed is not None
-
-        value, error = parsed.try_evaluate(self.scope)
-        assert error is None
-        assert value == "2018-03-15T13:00:00.000Z"
-
-    def test_start_of_month(self):
-        parsed = Expression.parse("startOfMonth('2018-03-15T13:30:30.000Z')")
-        assert parsed is not None
-
-        value, error = parsed.try_evaluate({})
-        assert error is None
-        assert value == "2018-03-01T00:00:00.000Z"
-
-        parsed = Expression.parse("startOfMonth(timestampObj)")
-        assert parsed is not None
-
-        value, error = parsed.try_evaluate(self.scope)
-        assert error is None
-        assert value == "2018-03-01T00:00:00.000Z"
-=======
     data_source = [
         # Math functions
         # add
@@ -2246,7 +165,12 @@
         ['split("", "e")', [""]],
         ['split("", "")', []],
         ['split("hello", "")', ["h", "e", "l", "l", "o"]],
-        # TODO: test of substring function
+        # substring
+        ["substring(concat('na','me','more'), 0, length('name'))", "name"],
+        ["substring('hello', 0, 5)", "hello"],
+        ["substring('hello', 0, 3)", "hel"],
+        ["substring('hello', 3)", "lo"],
+        ["substring(nullObj, 0, 3)", ""],
         # lower
         ['toLower("UpCase")', "upcase"],
         # upper
@@ -2439,6 +363,120 @@
         # unique
         ["unique(createArray(1, 5, 1))", [1, 5]],
         ["unique(createArray(5, 5, 1, 2))", [1, 2, 5]],
+        #type checking functions
+        # isDateTime
+        ["isDateTime(2)", False],
+        ["isDateTime(null)", False],
+        ["isDateTime(timestamp)", True],
+        ["isDateTime(timestampObj)", True],
+        # Datetime functions
+        # addDays
+        ["addDays('2018-03-15T13:00:00.000Z', 1)", "2018-03-16T13:00:00.000Z"],
+        ["addDays(timestamp, 1)", "2018-03-16T13:00:00.000Z"],
+        ["addDays(timestampObj, 1)", "2018-03-16T13:00:00.000Z"],
+        ["addDays(timestamp, 1,'%m-%d-%y')", "03-16-18"],
+        # addHours
+        ["addHours('2018-03-15T13:00:00.000Z', 1)", "2018-03-15T14:00:00.000Z"],
+        ["addHours(timestamp, 1)", "2018-03-15T14:00:00.000Z"],
+        ["addHours(timestampObj, 1)", "2018-03-15T14:00:00.000Z"],
+        ["addHours(timestamp, 1,'%m-%d-%y %I-%M')", "03-15-18 02-00"],
+        # AddMinutes
+        ["addMinutes('2018-03-15T13:00:00.000Z', 1)", "2018-03-15T13:01:00.000Z"],
+        ["addMinutes(timestamp, 1)", "2018-03-15T13:01:00.000Z"],
+        ["addMinutes(timestampObj, 1)", "2018-03-15T13:01:00.000Z"],
+        ["addMinutes(timestamp, 1,'%m-%d-%y %I-%M')", "03-15-18 01-01"],
+        # addSeconds
+        ["addSeconds('2018-03-15T13:00:00.000Z', 1)", "2018-03-15T13:00:01.000Z"],
+        ["addSeconds(timestamp, 1)", "2018-03-15T13:00:01.000Z"],
+        ["addSeconds(timestampObj, 1)", "2018-03-15T13:00:01.000Z"],
+        ["addSeconds(timestamp, 1,'%m-%d-%y %I-%M-%S')", "03-15-18 01-00-01"],
+        # dayOfMonth
+        ["dayOfMonth('2018-03-15T13:00:00.000Z')", 15],
+        ["dayOfMonth(timestamp)", 15],
+        ["dayOfMonth(timestampObj)", 15],
+        # dayOfWeek
+        ["dayOfWeek('2018-03-15T13:00:00.000Z')", 4],
+        ["dayOfWeek(timestamp)", 4],
+        ["dayOfWeek(timestampObj)", 4],
+        # dayOfYear
+        ["dayOfYear('2018-03-15T13:00:00.000Z')", 74],
+        ["dayOfYear(timestamp)", 74],
+        ["dayOfYear(timestampObj)", 74],
+        # month
+        ["month('2018-03-15T13:00:00.000Z')", 3],
+        ["month(timestamp)", 3],
+        ["month(timestampObj)", 3],
+        # date
+        ["date('2018-03-15T13:00:00.000Z')", "3/15/2018"],
+        ["date(timestamp)", "3/15/2018"],
+        ["date(timestampObj)", "3/15/2018"],
+        # year
+        ["year('2018-03-15T13:00:00.000Z')", 2018],
+        ["year(timestamp)", 2018],
+        ["year(timestampObj)", 2018],
+        # utcNow
+        ["length(utcNow())", 24],
+        ["utcNow('%m-%d-%Y')", datetime.utcnow().strftime('%m-%d-%Y')],
+        # formatDateTime
+        ["formatDateTime('2018-03-15')", "2018-03-15T00:00:00.000Z"],
+        ["formatDateTime(notISOTimestamp)", "2018-03-15T13:00:00.000Z"],
+        ["formatDateTime(notISOTimestamp, '%m-%d-%y')", "03-15-18"],
+        ["formatDateTime(timestampObj)", "2018-03-15T13:00:00.000Z"],
+        # formatEpoch
+        ["formatEpoch(unixTimestamp)", "2018-03-15T13:00:00.000Z"],
+        ["formatEpoch(unixTimestampFraction)", "2018-03-15T13:00:00.500Z"],
+        # formatTicks
+        ["formatTicks(ticks)", "2020-05-06T11:47:00.000Z"],
+        # subtractFromTime
+        ["subtractFromTime(timestamp, 1, 'Year')", "2017-03-15T13:00:00.000Z"],
+        ["subtractFromTime(timestampObj, 1, 'Year')", "2017-03-15T13:00:00.000Z"],
+        ["subtractFromTime(timestamp, 1, 'Month')", "2018-02-15T13:00:00.000Z"],
+        ["subtractFromTime(timestamp, 1, 'Week')", "2018-03-08T13:00:00.000Z"],
+        ["subtractFromTime(timestamp, 1, 'Day')", "2018-03-14T13:00:00.000Z"],
+        ["subtractFromTime(timestamp, 1, 'Hour')", "2018-03-15T12:00:00.000Z"],
+        ["subtractFromTime(timestamp, 1, 'Minute')", "2018-03-15T12:59:00.000Z"],
+        ["subtractFromTime(timestamp, 1, 'Second')", "2018-03-15T12:59:59.000Z"],
+        # dateReadBack
+        ["dateReadBack(timestamp, addDays(timestamp, 1))", "tomorrow"],
+        ["dateReadBack(timestampObj, addDays(timestamp, 1))", "tomorrow"],
+        ["dateReadBack(addDays(timestamp, 1),timestamp)", "yesterday"],
+        # getTimeOfDay
+        ["getTimeOfDay('2018-03-15T00:00:00.000Z')", "midnight"],
+        ["getTimeOfDay(timestampObj)", "afternoon"],
+        ["getTimeOfDay('2018-03-15T08:00:00.000Z')", "morning"],
+        ["getTimeOfDay('2018-03-15T12:00:00.000Z')", "noon"],
+        ["getTimeOfDay('2018-03-15T13:00:00.000Z')", "afternoon"],
+        ["getTimeOfDay('2018-03-15T18:00:00.000Z')", "evening"],
+        ["getTimeOfDay('2018-03-15T22:00:00.000Z')", "evening"],
+        ["getTimeOfDay('2018-03-15T23:00:00.000Z')", "night"],
+        # getPastTime
+        ["getPastTime(1,'Year','%m-%d-%y')", (datetime.utcnow() + relativedelta(years=-1)).strftime("%m-%d-%y")],
+        ["getPastTime(1,'Month','%m-%d-%y')", (datetime.utcnow() + relativedelta(months=-1)).strftime("%m-%d-%y")],
+        ["getPastTime(1,'Week','%m-%d-%y')", (datetime.utcnow() + relativedelta(weeks=-1)).strftime("%m-%d-%y")],
+        ["getPastTime(1,'Day','%m-%d-%y')", (datetime.utcnow() + relativedelta(days=-1)).strftime("%m-%d-%y")],
+        # convertFromUTC
+        ["convertFromUTC('2018-01-02T02:00:00.000Z',\
+           'Pacific Standard Time', '%A, %d %B %Y')", "Monday, 01 January 2018"],
+
+        ["convertFromUTC('2018-01-02T01:00:00.000Z',\
+           'America/Los_Angeles', '%A, %d %B %Y')", "Monday, 01 January 2018"],
+
+        ["convertFromUTC(timestampObj2, 'Pacific Standard Time', '%A, %d %B %Y')", "Monday, 01 January 2018"],
+        #convertToUTC
+        ["convertToUTC('01/01/2018 00:00:00', 'Pacific Standard Time')", "2018-01-01T08:00:00.000Z"],
+        # addToTime
+        ["addToTime('2018-01-01T08:00:00.000Z', 1, 'Day', '%A, %d %B %Y')", "Tuesday, 02 January 2018"],
+        ["addToTime('2018-01-01T00:00:00.000Z', 1, 'Week')", "2018-01-08T00:00:00.000Z"],
+        ["addToTime(timestampObj2, 1, 'Week')", "2018-01-09T02:00:00.000Z"],
+        # startOfDay
+        ["startOfDay('2018-03-15T13:30:30.000Z')", "2018-03-15T00:00:00.000Z"],
+        ["startOfDay(timestampObj2)", "2018-01-02T00:00:00.000Z"],
+        # startOfHour
+        ["startOfHour('2018-03-15T13:30:30.000Z')", "2018-03-15T13:00:00.000Z"],
+        ["startOfHour(timestampObj)", "2018-03-15T13:00:00.000Z"],
+        #startOfMonth
+        ["startOfMonth('2018-03-15T13:30:30.000Z')", "2018-03-01T00:00:00.000Z"],
+        ["startOfMonth(timestampObj)", "2018-03-01T00:00:00.000Z"],
     ]
 
     def test_expression_parser_functional(self):
@@ -2466,5 +504,4 @@
                     value == data[1]
                 ), "actual is: {}, expected is {}, with expression {}".format(
                     value, data[1], input
-                )
->>>>>>> 0cc78ac2
+                )