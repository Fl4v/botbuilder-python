--- conflicted
+++ resolved
@@ -1,10 +1,6 @@
-<<<<<<< HEAD
 from .expression_type import ADD, SUBTRACT, MULTIPLY, DIVIDE, MOD
-
-# math
-=======
-from .expression_type import ADD, SUBTRACT, MULTIPLY, DIVIDE, EQUAL
 from .expression_type import (
+    EQUAL,
     LESSTHAN,
     LESSTHANOREQUAL,
     GREATERTHAN,
@@ -14,7 +10,8 @@
     AND,
     CONCAT,
 )
->>>>>>> 1ca214e2
+
+# Math
 from .builtin_functions.add import Add
 from .builtin_functions.subtract import Subtract
 from .builtin_functions.multiply import Multiply
@@ -22,7 +19,6 @@
 from .builtin_functions.min import Min
 from .builtin_functions.max import Max
 from .builtin_functions.power import Power
-<<<<<<< HEAD
 from .builtin_functions.mod import Mod
 from .builtin_functions.average import Average
 from .builtin_functions.sum import Sum
@@ -31,9 +27,7 @@
 from .builtin_functions.ceiling import Ceiling
 from .builtin_functions.round import Round
 
-# memory
-from .builtin_functions.create_array import CreateArray
-=======
+# Comparisons
 from .builtin_functions.equal import Equal
 from .builtin_functions.less_than import LessThan
 from .builtin_functions.less_than_or_equal import LessThanOrEqual
@@ -42,26 +36,37 @@
 from .builtin_functions.not_equal import NotEqual
 from .builtin_functions.exist import Exist
 
+# Logic
 from .builtin_functions.not_function import Not
 from .builtin_functions.or_function import Or
 from .builtin_functions.and_function import And
 
+# String
 from .builtin_functions.concat import Concat
 from .builtin_functions.length import Length
 from .builtin_functions.replace import Replace
 from .builtin_functions.replace_ignore_case import ReplaceIgnoreCase
 from .builtin_functions.split import Split
->>>>>>> 1ca214e2
+
+# Colleaction
+# DataTime
+# Timex
+# Conversions
+# URI Parsing Functions
+
+# Memory
+from .builtin_functions.create_array import CreateArray
+
+# Misc
+# Object manipulation and construction functions
+# Regular expression
+# Type Checking
 
 
 def get_standard_functions() -> dict:
     functions = []
 
-<<<<<<< HEAD
-    # math
-=======
     # Math
->>>>>>> 1ca214e2
     functions.append(Add())
     functions.append(Subtract())
     functions.append(Multiply())
@@ -77,10 +82,7 @@
     functions.append(Ceiling())
     functions.append(Round())
 
-    # memory
-    functions.append(CreateArray())
-
-    # comparison
+    # Comparisons
     functions.append(Equal())
     functions.append(LessThan())
     functions.append(LessThanOrEqual())
@@ -89,18 +91,32 @@
     functions.append(NotEqual())
     functions.append(Exist())
 
-    # logic
+    # Logic
     functions.append(Not())
     functions.append(Or())
     functions.append(And())
 
-    # string
+    # String
     functions.append(Concat())
     functions.append(Length())
     functions.append(Replace())
     functions.append(ReplaceIgnoreCase())
     functions.append(Split())
     # TODO: substring, skipped
+
+    # Colleaction
+    # DataTime
+    # Timex
+    # Conversions
+    # URI Parsing Functions
+
+    # Memory
+    functions.append(CreateArray())
+
+    # Misc
+    # Object manipulation and construction functions
+    # Regular expression
+    # Type Checking
 
     lookup = dict()
     for function in functions:
