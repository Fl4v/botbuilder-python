--- conflicted
+++ resolved
@@ -126,14 +126,10 @@
 
 # Regular expression
 # Type checking
-<<<<<<< HEAD
 ISBOOLEAN = "isBoolean"
 ISSTRING = "isString"
 ISINTEGER = "isInteger"
 ISARRAY = "isArray"
 ISOBJECT = "isObject"
 ISDATETIME = "isDateTime"
-ISFLOAT = "isFloat"
-=======
-ISDATETIME = "isDateTime"
->>>>>>> d84ce66e
+ISFLOAT = "isFloat"