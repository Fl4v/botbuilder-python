--- conflicted
+++ resolved
@@ -72,20 +72,6 @@
 UNIQUE = "unique"
 
 # DateTime
-# Timex
-
-# Conversions
-STRING = "string"
-
-# URI Parsing Functions
-
-# Memory
-ACCESSOR = "Accessor"
-ELEMENT = "Element"
-CREATEARRAY = "createArray"
-
-<<<<<<< HEAD
-"DateTime"
 ADDDAYS = "addDays"
 ADDHOURS = "addHours"
 ADDMINUTES = "addMinutes"
@@ -102,11 +88,29 @@
 FORMATTICKS = "formatTicks"
 SUBTRACTFROMTIME = "subtractFromTime"
 DATEREADBACK = "dateReadBack"
+GETTIMEOFDAY = "getTimeOfDay"
+GETFUTURETIME = "getFutureTime"
+GETPASTTIME = "getPastTime"
+CONVERTFROMUTC = "convertFromUTC"
+CONVERTTOUTC = "convertToUTC"
+ADDTOTIME = "addToTime"
+STARTOFDAY = "startOfDay"
+STARTOFHOUR = "startOfHour"
+STARTOFMONTH = "startOfMonth"
 
-"Misc"
-=======
+# Timex
+
+# Conversions
+STRING = "string"
+
+# URI Parsing Functions
+
+# Memory
+ACCESSOR = "Accessor"
+ELEMENT = "Element"
+CREATEARRAY = "createArray"
+
 # Misc
->>>>>>> a370e662
 CONSTANT = "Constant"
 LAMBDA = "Lambda"
 
