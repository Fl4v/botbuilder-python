--- conflicted
+++ resolved
@@ -3,13 +3,10 @@
 from datetime import datetime, timedelta
 from collections.abc import Iterable
 from typing import Callable, NewType
-<<<<<<< HEAD
 from datatypes_timex_expression import Timex
-=======
 from dateutil import tz
 from dateutil.relativedelta import relativedelta
 from dateutil.parser import parse
->>>>>>> a6694cc7
 from .memory_interface import MemoryInterface
 from .options import Options
 from .return_type import ReturnType
