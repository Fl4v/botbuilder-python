<<<<<<< HEAD
# Copyright (c) Microsoft Corporation. All rights reserved.
# Licensed under the MIT License.

# TODO: enable this in the future
# With python 3.7 the line below will allow to do Postponed Evaluation of Annotations. See PEP 563
# from __future__ import annotations

import asyncio
import inspect
from datetime import datetime
from typing import Awaitable, Coroutine, Dict, List, Callable, Union
from copy import copy
from threading import Lock
from botbuilder.schema import (
    ActivityTypes,
    Activity,
    ConversationAccount,
    ConversationReference,
    ChannelAccount,
    ResourceResponse,
    TokenResponse,
)
from botframework.connector.auth import ClaimsIdentity, AppCredentials
from ..bot_adapter import BotAdapter
from ..turn_context import TurnContext
from ..user_token_provider import UserTokenProvider


class UserToken:
    def __init__(
        self,
        connection_name: str = None,
        user_id: str = None,
        channel_id: str = None,
        token: str = None,
    ):
        self.connection_name = connection_name
        self.user_id = user_id
        self.channel_id = channel_id
        self.token = token

    def equals_key(self, rhs: "UserToken"):
        return (
            rhs is not None
            and self.connection_name == rhs.connection_name
            and self.user_id == rhs.user_id
            and self.channel_id == rhs.channel_id
        )


class TokenMagicCode:
    def __init__(self, key: UserToken = None, magic_code: str = None):
        self.key = key
        self.magic_code = magic_code


class TestAdapter(BotAdapter, UserTokenProvider):
    def __init__(
        self,
        logic: Coroutine = None,
        template_or_conversation: Union[Activity, ConversationReference] = None,
        send_trace_activities: bool = False,
    ):  # pylint: disable=unused-argument
        """
        Creates a new TestAdapter instance.
        :param logic:
        :param conversation: A reference to the conversation to begin the adapter state with.
        """
        super(TestAdapter, self).__init__()
        self.logic = logic
        self._next_id: int = 0
        self._user_tokens: List[UserToken] = []
        self._magic_codes: List[TokenMagicCode] = []
        self._conversation_lock = Lock()
        self.activity_buffer: List[Activity] = []
        self.updated_activities: List[Activity] = []
        self.deleted_activities: List[ConversationReference] = []
        self.send_trace_activities = send_trace_activities

        self.template = (
            template_or_conversation
            if isinstance(template_or_conversation, Activity)
            else Activity(
                channel_id="test",
                service_url="https://test.com",
                from_property=ChannelAccount(id="User1", name="user"),
                recipient=ChannelAccount(id="bot", name="Bot"),
                conversation=ConversationAccount(id="Convo1"),
            )
        )

        if isinstance(template_or_conversation, ConversationReference):
            self.template.channel_id = template_or_conversation.channel_id

    async def process_activity(
        self, activity: Activity, logic: Callable[[TurnContext], Awaitable]
    ):
        self._conversation_lock.acquire()
        try:
            # ready for next reply
            if activity.type is None:
                activity.type = ActivityTypes.message

            activity.channel_id = self.template.channel_id
            activity.from_property = self.template.from_property
            activity.recipient = self.template.recipient
            activity.conversation = self.template.conversation
            activity.service_url = self.template.service_url

            activity.id = str((self._next_id))
            self._next_id += 1
        finally:
            self._conversation_lock.release()

        activity.timestamp = activity.timestamp or datetime.utcnow()
        await self.run_pipeline(TurnContext(self, activity), logic)

    async def send_activities(
        self, context, activities: List[Activity]
    ) -> List[ResourceResponse]:
        """
        INTERNAL: called by the logic under test to send a set of activities. These will be buffered
        to the current `TestFlow` instance for comparison against the expected results.
        :param context:
        :param activities:
        :return:
        """

        def id_mapper(activity):
            self.activity_buffer.append(activity)
            self._next_id += 1
            return ResourceResponse(id=str(self._next_id))

        return [
            id_mapper(activity)
            for activity in activities
            if self.send_trace_activities or activity.type != "trace"
        ]

    async def delete_activity(self, context, reference: ConversationReference):
        """
        INTERNAL: called by the logic under test to delete an existing activity. These are simply
        pushed onto a [deletedActivities](#deletedactivities) array for inspection after the turn
        completes.
        :param reference:
        :return:
        """
        self.deleted_activities.append(reference)

    async def update_activity(self, context, activity: Activity):
        """
        INTERNAL: called by the logic under test to replace an existing activity. These are simply
        pushed onto an [updatedActivities](#updatedactivities) array for inspection after the turn
        completes.
        :param activity:
        :return:
        """
        self.updated_activities.append(activity)

    async def continue_conversation(
        self,
        reference: ConversationReference,
        callback: Callable,
        bot_id: str = None,
        claims_identity: ClaimsIdentity = None,  # pylint: disable=unused-argument
    ):
        """
        The `TestAdapter` just calls parent implementation.
        :param reference:
        :param callback:
        :param bot_id:
        :param claims_identity:
        :return:
        """
        await super().continue_conversation(
            reference, callback, bot_id, claims_identity
        )

    async def receive_activity(self, activity):
        """
        INTERNAL: called by a `TestFlow` instance to simulate a user sending a message to the bot.
        This will cause the adapters middleware pipe to be run and it's logic to be called.
        :param activity:
        :return:
        """
        if isinstance(activity, str):
            activity = Activity(type="message", text=activity)
        # Initialize request.
        request = copy(self.template)

        for key, value in vars(activity).items():
            if value is not None and key != "additional_properties":
                setattr(request, key, value)

        request.type = request.type or ActivityTypes.message
        if not request.id:
            self._next_id += 1
            request.id = str(self._next_id)

        # Create context object and run middleware.
        context = TurnContext(self, request)
        return await self.run_pipeline(context, self.logic)

    def get_next_activity(self) -> Activity:
        return self.activity_buffer.pop(0)

    async def send(self, user_says) -> object:
        """
        Sends something to the bot. This returns a new `TestFlow` instance which can be used to add
        additional steps for inspecting the bots reply and then sending additional activities.
        :param user_says:
        :return: A new instance of the TestFlow object
        """
        return TestFlow(await self.receive_activity(user_says), self)

    async def test(
        self, user_says, expected, description=None, timeout=None
    ) -> "TestFlow":
        """
        Send something to the bot and expects the bot to return with a given reply. This is simply a
        wrapper around calls to `send()` and `assertReply()`. This is such a common pattern that a
        helper is provided.
        :param user_says:
        :param expected:
        :param description:
        :param timeout:
        :return:
        """
        test_flow = await self.send(user_says)
        test_flow = await test_flow.assert_reply(expected, description, timeout)
        return test_flow

    async def tests(self, *args):
        """
        Support multiple test cases without having to manually call `test()` repeatedly. This is a
        convenience layer around the `test()`. Valid args are either lists or tuples of parameters
        :param args:
        :return:
        """
        for arg in args:
            description = None
            timeout = None
            if len(arg) >= 3:
                description = arg[2]
                if len(arg) == 4:
                    timeout = arg[3]
            await self.test(arg[0], arg[1], description, timeout)

    def add_user_token(
        self,
        connection_name: str,
        channel_id: str,
        user_id: str,
        token: str,
        magic_code: str = None,
    ):
        key = UserToken()
        key.channel_id = channel_id
        key.connection_name = connection_name
        key.user_id = user_id
        key.token = token

        if not magic_code:
            self._user_tokens.append(key)
        else:
            code = TokenMagicCode()
            code.key = key
            code.magic_code = magic_code
            self._magic_codes.append(code)

    async def get_user_token(
        self,
        context: TurnContext,
        connection_name: str,
        magic_code: str = None,
        oauth_app_credentials: AppCredentials = None,
    ) -> TokenResponse:
        key = UserToken()
        key.channel_id = context.activity.channel_id
        key.connection_name = connection_name
        key.user_id = context.activity.from_property.id

        if magic_code:
            magic_code_record = list(
                filter(lambda x: key.equals_key(x.key), self._magic_codes)
            )
            if magic_code_record and magic_code_record[0].magic_code == magic_code:
                # Move the token to long term dictionary.
                self.add_user_token(
                    connection_name,
                    key.channel_id,
                    key.user_id,
                    magic_code_record[0].key.token,
                )

                # Remove from the magic code list.
                idx = self._magic_codes.index(magic_code_record[0])
                self._magic_codes = [self._magic_codes.pop(idx)]

        match = [token for token in self._user_tokens if key.equals_key(token)]

        if match:
            return TokenResponse(
                connection_name=match[0].connection_name,
                token=match[0].token,
                expiration=None,
            )
        # Not found.
        return None

    async def sign_out_user(
        self,
        context: TurnContext,
        connection_name: str = None,
        user_id: str = None,
        oauth_app_credentials: AppCredentials = None,
    ):
        channel_id = context.activity.channel_id
        user_id = context.activity.from_property.id

        new_records = []
        for token in self._user_tokens:
            if (
                token.channel_id != channel_id
                or token.user_id != user_id
                or (connection_name and connection_name != token.connection_name)
            ):
                new_records.append(token)
        self._user_tokens = new_records

    async def get_oauth_sign_in_link(
        self,
        context: TurnContext,
        connection_name: str,
        final_redirect: str = None,
        oauth_app_credentials: AppCredentials = None,
    ) -> str:
        return (
            f"https://fake.com/oauthsignin"
            f"/{connection_name}/{context.activity.channel_id}/{context.activity.from_property.id}"
        )

    async def get_token_status(
        self,
        context: TurnContext,
        connection_name: str = None,
        user_id: str = None,
        include_filter: str = None,
        oauth_app_credentials: AppCredentials = None,
    ) -> Dict[str, TokenResponse]:
        return None

    async def get_aad_tokens(
        self,
        context: TurnContext,
        connection_name: str,
        resource_urls: List[str],
        user_id: str = None,
        oauth_app_credentials: AppCredentials = None,
    ) -> Dict[str, TokenResponse]:
        return None


class TestFlow:
    def __init__(self, previous: Callable, adapter: TestAdapter):
        """
        INTERNAL: creates a new TestFlow instance.
        :param previous:
        :param adapter:
        """
        self.previous = previous
        self.adapter = adapter

    async def test(
        self, user_says, expected, description=None, timeout=None
    ) -> "TestFlow":
        """
        Send something to the bot and expects the bot to return with a given reply. This is simply a
        wrapper around calls to `send()` and `assertReply()`. This is such a common pattern that a
        helper is provided.
        :param user_says:
        :param expected:
        :param description:
        :param timeout:
        :return:
        """
        test_flow = await self.send(user_says)
        return await test_flow.assert_reply(
            expected, description or f'test("{user_says}", "{expected}")', timeout
        )

    async def send(self, user_says) -> "TestFlow":
        """
        Sends something to the bot.
        :param user_says:
        :return:
        """

        async def new_previous():
            nonlocal self, user_says
            if callable(self.previous):
                await self.previous()
            await self.adapter.receive_activity(user_says)

        return TestFlow(await new_previous(), self.adapter)

    async def assert_reply(
        self,
        expected: Union[str, Activity, Callable[[Activity, str], None]],
        description=None,
        timeout=None,  # pylint: disable=unused-argument
        is_substring=False,
    ) -> "TestFlow":
        """
        Generates an assertion if the bots response doesn't match the expected text/activity.
        :param expected:
        :param description:
        :param timeout:
        :param is_substring:
        :return:
        """
        # TODO: refactor method so expected can take a Callable[[Activity], None]
        def default_inspector(reply, description=None):
            if isinstance(expected, Activity):
                validate_activity(reply, expected)
            else:
                assert reply.type == "message", description + f" type == {reply.type}"
                if is_substring:
                    assert expected in reply.text.strip(), (
                        description + f" text == {reply.text}"
                    )
                else:
                    assert reply.text.strip() == expected.strip(), (
                        description + f" text == {reply.text}"
                    )

        if description is None:
            description = ""

        inspector = expected if callable(expected) else default_inspector

        async def test_flow_previous():
            nonlocal timeout
            if not timeout:
                timeout = 3000
            start = datetime.now()
            adapter = self.adapter

            async def wait_for_activity():
                nonlocal expected, timeout
                current = datetime.now()
                if (current - start).total_seconds() * 1000 > timeout:
                    if isinstance(expected, Activity):
                        expecting = expected.text
                    elif callable(expected):
                        expecting = inspect.getsourcefile(expected)
                    else:
                        expecting = str(expected)
                    raise RuntimeError(
                        f"TestAdapter.assert_reply({expecting}): {description} Timed out after "
                        f"{current - start}ms."
                    )
                if adapter.activity_buffer:
                    reply = adapter.activity_buffer.pop(0)
                    try:
                        await inspector(reply, description)
                    except Exception:
                        inspector(reply, description)

                else:
                    await asyncio.sleep(0.05)
                    await wait_for_activity()

            await wait_for_activity()

        return TestFlow(await test_flow_previous(), self.adapter)


def validate_activity(activity, expected) -> None:
    """
    Helper method that compares activities
    :param activity:
    :param expected:
    :return:
    """
    iterable_expected = vars(expected).items()

    for attr, value in iterable_expected:
        if value is not None and attr != "additional_properties":
            assert value == getattr(activity, attr)
=======
# Copyright (c) Microsoft Corporation. All rights reserved.
# Licensed under the MIT License.

# TODO: enable this in the future
# With python 3.7 the line below will allow to do Postponed Evaluation of Annotations. See PEP 563
# from __future__ import annotations

import asyncio
import inspect
from datetime import datetime
from typing import Awaitable, Coroutine, Dict, List, Callable, Union
from copy import copy
from threading import Lock
from botbuilder.schema import (
    ActivityTypes,
    Activity,
    ConversationAccount,
    ConversationReference,
    ChannelAccount,
    ResourceResponse,
    TokenResponse,
)
from botframework.connector.auth import ClaimsIdentity
from ..bot_adapter import BotAdapter
from ..turn_context import TurnContext
from ..user_token_provider import UserTokenProvider


class UserToken:
    def __init__(
        self,
        connection_name: str = None,
        user_id: str = None,
        channel_id: str = None,
        token: str = None,
    ):
        self.connection_name = connection_name
        self.user_id = user_id
        self.channel_id = channel_id
        self.token = token

    def equals_key(self, rhs: "UserToken"):
        return (
            rhs is not None
            and self.connection_name == rhs.connection_name
            and self.user_id == rhs.user_id
            and self.channel_id == rhs.channel_id
        )


class TokenMagicCode:
    def __init__(self, key: UserToken = None, magic_code: str = None):
        self.key = key
        self.magic_code = magic_code


class TestAdapter(BotAdapter, UserTokenProvider):
    __test__ = False

    def __init__(
        self,
        logic: Coroutine = None,
        template_or_conversation: Union[Activity, ConversationReference] = None,
        send_trace_activities: bool = False,
    ):  # pylint: disable=unused-argument
        """
        Creates a new TestAdapter instance.
        :param logic:
        :param conversation: A reference to the conversation to begin the adapter state with.
        """
        super(TestAdapter, self).__init__()
        self.logic = logic
        self._next_id: int = 0
        self._user_tokens: List[UserToken] = []
        self._magic_codes: List[TokenMagicCode] = []
        self._conversation_lock = Lock()
        self.activity_buffer: List[Activity] = []
        self.updated_activities: List[Activity] = []
        self.deleted_activities: List[ConversationReference] = []
        self.send_trace_activities = send_trace_activities

        self.template = (
            template_or_conversation
            if isinstance(template_or_conversation, Activity)
            else Activity(
                channel_id="test",
                service_url="https://test.com",
                from_property=ChannelAccount(id="User1", name="user"),
                recipient=ChannelAccount(id="bot", name="Bot"),
                conversation=ConversationAccount(id="Convo1"),
            )
        )

        if isinstance(template_or_conversation, ConversationReference):
            self.template.channel_id = template_or_conversation.channel_id

    async def process_activity(
        self, activity: Activity, logic: Callable[[TurnContext], Awaitable]
    ):
        self._conversation_lock.acquire()
        try:
            # ready for next reply
            if activity.type is None:
                activity.type = ActivityTypes.message

            activity.channel_id = self.template.channel_id
            activity.from_property = self.template.from_property
            activity.recipient = self.template.recipient
            activity.conversation = self.template.conversation
            activity.service_url = self.template.service_url

            activity.id = str((self._next_id))
            self._next_id += 1
        finally:
            self._conversation_lock.release()

        activity.timestamp = activity.timestamp or datetime.utcnow()
        await self.run_pipeline(TurnContext(self, activity), logic)

    async def send_activities(
        self, context, activities: List[Activity]
    ) -> List[ResourceResponse]:
        """
        INTERNAL: called by the logic under test to send a set of activities. These will be buffered
        to the current `TestFlow` instance for comparison against the expected results.
        :param context:
        :param activities:
        :return:
        """

        def id_mapper(activity):
            self.activity_buffer.append(activity)
            self._next_id += 1
            return ResourceResponse(id=str(self._next_id))

        return [
            id_mapper(activity)
            for activity in activities
            if self.send_trace_activities or activity.type != "trace"
        ]

    async def delete_activity(self, context, reference: ConversationReference):
        """
        INTERNAL: called by the logic under test to delete an existing activity. These are simply
        pushed onto a [deletedActivities](#deletedactivities) array for inspection after the turn
        completes.
        :param reference:
        :return:
        """
        self.deleted_activities.append(reference)

    async def update_activity(self, context, activity: Activity):
        """
        INTERNAL: called by the logic under test to replace an existing activity. These are simply
        pushed onto an [updatedActivities](#updatedactivities) array for inspection after the turn
        completes.
        :param activity:
        :return:
        """
        self.updated_activities.append(activity)

    async def continue_conversation(
        self,
        reference: ConversationReference,
        callback: Callable,
        bot_id: str = None,
        claims_identity: ClaimsIdentity = None,  # pylint: disable=unused-argument
    ):
        """
        The `TestAdapter` just calls parent implementation.
        :param reference:
        :param callback:
        :param bot_id:
        :param claims_identity:
        :return:
        """
        await super().continue_conversation(
            reference, callback, bot_id, claims_identity
        )

    async def receive_activity(self, activity):
        """
        INTERNAL: called by a `TestFlow` instance to simulate a user sending a message to the bot.
        This will cause the adapters middleware pipe to be run and it's logic to be called.
        :param activity:
        :return:
        """
        if isinstance(activity, str):
            activity = Activity(type="message", text=activity)
        # Initialize request.
        request = copy(self.template)

        for key, value in vars(activity).items():
            if value is not None and key != "additional_properties":
                setattr(request, key, value)

        request.type = request.type or ActivityTypes.message
        if not request.id:
            self._next_id += 1
            request.id = str(self._next_id)

        # Create context object and run middleware.
        context = TurnContext(self, request)
        return await self.run_pipeline(context, self.logic)

    def get_next_activity(self) -> Activity:
        return self.activity_buffer.pop(0)

    async def send(self, user_says) -> object:
        """
        Sends something to the bot. This returns a new `TestFlow` instance which can be used to add
        additional steps for inspecting the bots reply and then sending additional activities.
        :param user_says:
        :return: A new instance of the TestFlow object
        """
        return TestFlow(await self.receive_activity(user_says), self)

    async def test(
        self, user_says, expected, description=None, timeout=None
    ) -> "TestFlow":
        """
        Send something to the bot and expects the bot to return with a given reply. This is simply a
        wrapper around calls to `send()` and `assertReply()`. This is such a common pattern that a
        helper is provided.
        :param user_says:
        :param expected:
        :param description:
        :param timeout:
        :return:
        """
        test_flow = await self.send(user_says)
        test_flow = await test_flow.assert_reply(expected, description, timeout)
        return test_flow

    async def tests(self, *args):
        """
        Support multiple test cases without having to manually call `test()` repeatedly. This is a
        convenience layer around the `test()`. Valid args are either lists or tuples of parameters
        :param args:
        :return:
        """
        for arg in args:
            description = None
            timeout = None
            if len(arg) >= 3:
                description = arg[2]
                if len(arg) == 4:
                    timeout = arg[3]
            await self.test(arg[0], arg[1], description, timeout)

    def add_user_token(
        self,
        connection_name: str,
        channel_id: str,
        user_id: str,
        token: str,
        magic_code: str = None,
    ):
        key = UserToken()
        key.channel_id = channel_id
        key.connection_name = connection_name
        key.user_id = user_id
        key.token = token

        if not magic_code:
            self._user_tokens.append(key)
        else:
            code = TokenMagicCode()
            code.key = key
            code.magic_code = magic_code
            self._magic_codes.append(code)

    async def get_user_token(
        self, context: TurnContext, connection_name: str, magic_code: str = None
    ) -> TokenResponse:
        key = UserToken()
        key.channel_id = context.activity.channel_id
        key.connection_name = connection_name
        key.user_id = context.activity.from_property.id

        if magic_code:
            magic_code_record = list(
                filter(lambda x: key.equals_key(x.key), self._magic_codes)
            )
            if magic_code_record and magic_code_record[0].magic_code == magic_code:
                # Move the token to long term dictionary.
                self.add_user_token(
                    connection_name,
                    key.channel_id,
                    key.user_id,
                    magic_code_record[0].key.token,
                )

                # Remove from the magic code list.
                idx = self._magic_codes.index(magic_code_record[0])
                self._magic_codes = [self._magic_codes.pop(idx)]

        match = [token for token in self._user_tokens if key.equals_key(token)]

        if match:
            return TokenResponse(
                connection_name=match[0].connection_name,
                token=match[0].token,
                expiration=None,
            )
        # Not found.
        return None

    async def sign_out_user(
        self, context: TurnContext, connection_name: str, user_id: str = None
    ):
        channel_id = context.activity.channel_id
        user_id = context.activity.from_property.id

        new_records = []
        for token in self._user_tokens:
            if (
                token.channel_id != channel_id
                or token.user_id != user_id
                or (connection_name and connection_name != token.connection_name)
            ):
                new_records.append(token)
        self._user_tokens = new_records

    async def get_oauth_sign_in_link(
        self, context: TurnContext, connection_name: str
    ) -> str:
        return (
            f"https://fake.com/oauthsignin"
            f"/{connection_name}/{context.activity.channel_id}/{context.activity.from_property.id}"
        )

    async def get_aad_tokens(
        self, context: TurnContext, connection_name: str, resource_urls: List[str]
    ) -> Dict[str, TokenResponse]:
        return None


class TestFlow:
    __test__ = False

    def __init__(self, previous: Callable, adapter: TestAdapter):
        """
        INTERNAL: creates a new TestFlow instance.
        :param previous:
        :param adapter:
        """
        self.previous = previous
        self.adapter = adapter

    async def test(
        self, user_says, expected, description=None, timeout=None
    ) -> "TestFlow":
        """
        Send something to the bot and expects the bot to return with a given reply. This is simply a
        wrapper around calls to `send()` and `assertReply()`. This is such a common pattern that a
        helper is provided.
        :param user_says:
        :param expected:
        :param description:
        :param timeout:
        :return:
        """
        test_flow = await self.send(user_says)
        return await test_flow.assert_reply(
            expected, description or f'test("{user_says}", "{expected}")', timeout
        )

    async def send(self, user_says) -> "TestFlow":
        """
        Sends something to the bot.
        :param user_says:
        :return:
        """

        async def new_previous():
            nonlocal self, user_says
            if callable(self.previous):
                await self.previous()
            await self.adapter.receive_activity(user_says)

        return TestFlow(await new_previous(), self.adapter)

    async def assert_reply(
        self,
        expected: Union[str, Activity, Callable[[Activity, str], None]],
        description=None,
        timeout=None,  # pylint: disable=unused-argument
        is_substring=False,
    ) -> "TestFlow":
        """
        Generates an assertion if the bots response doesn't match the expected text/activity.
        :param expected:
        :param description:
        :param timeout:
        :param is_substring:
        :return:
        """
        # TODO: refactor method so expected can take a Callable[[Activity], None]
        def default_inspector(reply, description=None):
            if isinstance(expected, Activity):
                validate_activity(reply, expected)
            else:
                assert reply.type == "message", description + f" type == {reply.type}"
                if is_substring:
                    assert expected in reply.text.strip(), (
                        description + f" text == {reply.text}"
                    )
                else:
                    assert reply.text.strip() == expected.strip(), (
                        description + f" text == {reply.text}"
                    )

        if description is None:
            description = ""

        inspector = expected if callable(expected) else default_inspector

        async def test_flow_previous():
            nonlocal timeout
            if not timeout:
                timeout = 3000
            start = datetime.now()
            adapter = self.adapter

            async def wait_for_activity():
                nonlocal expected, timeout
                current = datetime.now()
                if (current - start).total_seconds() * 1000 > timeout:
                    if isinstance(expected, Activity):
                        expecting = expected.text
                    elif callable(expected):
                        expecting = inspect.getsourcefile(expected)
                    else:
                        expecting = str(expected)
                    raise RuntimeError(
                        f"TestAdapter.assert_reply({expecting}): {description} Timed out after "
                        f"{current - start}ms."
                    )
                if adapter.activity_buffer:
                    reply = adapter.activity_buffer.pop(0)
                    try:
                        await inspector(reply, description)
                    except Exception:
                        inspector(reply, description)

                else:
                    await asyncio.sleep(0.05)
                    await wait_for_activity()

            await wait_for_activity()

        return TestFlow(await test_flow_previous(), self.adapter)


def validate_activity(activity, expected) -> None:
    """
    Helper method that compares activities
    :param activity:
    :param expected:
    :return:
    """
    iterable_expected = vars(expected).items()

    for attr, value in iterable_expected:
        if value is not None and attr != "additional_properties":
            assert value == getattr(activity, attr)
>>>>>>> 53c7ab81
<|MERGE_RESOLUTION|>--- conflicted
+++ resolved
@@ -1,4 +1,3 @@
-<<<<<<< HEAD
 # Copyright (c) Microsoft Corporation. All rights reserved.
 # Licensed under the MIT License.
 
@@ -56,6 +55,8 @@
 
 
 class TestAdapter(BotAdapter, UserTokenProvider):
+    __test__ = False
+
     def __init__(
         self,
         logic: Coroutine = None,
@@ -363,6 +364,8 @@
 
 
 class TestFlow:
+    __test__ = False
+
     def __init__(self, previous: Callable, adapter: TestAdapter):
         """
         INTERNAL: creates a new TestFlow instance.
@@ -488,473 +491,4 @@
 
     for attr, value in iterable_expected:
         if value is not None and attr != "additional_properties":
-            assert value == getattr(activity, attr)
-=======
-# Copyright (c) Microsoft Corporation. All rights reserved.
-# Licensed under the MIT License.
-
-# TODO: enable this in the future
-# With python 3.7 the line below will allow to do Postponed Evaluation of Annotations. See PEP 563
-# from __future__ import annotations
-
-import asyncio
-import inspect
-from datetime import datetime
-from typing import Awaitable, Coroutine, Dict, List, Callable, Union
-from copy import copy
-from threading import Lock
-from botbuilder.schema import (
-    ActivityTypes,
-    Activity,
-    ConversationAccount,
-    ConversationReference,
-    ChannelAccount,
-    ResourceResponse,
-    TokenResponse,
-)
-from botframework.connector.auth import ClaimsIdentity
-from ..bot_adapter import BotAdapter
-from ..turn_context import TurnContext
-from ..user_token_provider import UserTokenProvider
-
-
-class UserToken:
-    def __init__(
-        self,
-        connection_name: str = None,
-        user_id: str = None,
-        channel_id: str = None,
-        token: str = None,
-    ):
-        self.connection_name = connection_name
-        self.user_id = user_id
-        self.channel_id = channel_id
-        self.token = token
-
-    def equals_key(self, rhs: "UserToken"):
-        return (
-            rhs is not None
-            and self.connection_name == rhs.connection_name
-            and self.user_id == rhs.user_id
-            and self.channel_id == rhs.channel_id
-        )
-
-
-class TokenMagicCode:
-    def __init__(self, key: UserToken = None, magic_code: str = None):
-        self.key = key
-        self.magic_code = magic_code
-
-
-class TestAdapter(BotAdapter, UserTokenProvider):
-    __test__ = False
-
-    def __init__(
-        self,
-        logic: Coroutine = None,
-        template_or_conversation: Union[Activity, ConversationReference] = None,
-        send_trace_activities: bool = False,
-    ):  # pylint: disable=unused-argument
-        """
-        Creates a new TestAdapter instance.
-        :param logic:
-        :param conversation: A reference to the conversation to begin the adapter state with.
-        """
-        super(TestAdapter, self).__init__()
-        self.logic = logic
-        self._next_id: int = 0
-        self._user_tokens: List[UserToken] = []
-        self._magic_codes: List[TokenMagicCode] = []
-        self._conversation_lock = Lock()
-        self.activity_buffer: List[Activity] = []
-        self.updated_activities: List[Activity] = []
-        self.deleted_activities: List[ConversationReference] = []
-        self.send_trace_activities = send_trace_activities
-
-        self.template = (
-            template_or_conversation
-            if isinstance(template_or_conversation, Activity)
-            else Activity(
-                channel_id="test",
-                service_url="https://test.com",
-                from_property=ChannelAccount(id="User1", name="user"),
-                recipient=ChannelAccount(id="bot", name="Bot"),
-                conversation=ConversationAccount(id="Convo1"),
-            )
-        )
-
-        if isinstance(template_or_conversation, ConversationReference):
-            self.template.channel_id = template_or_conversation.channel_id
-
-    async def process_activity(
-        self, activity: Activity, logic: Callable[[TurnContext], Awaitable]
-    ):
-        self._conversation_lock.acquire()
-        try:
-            # ready for next reply
-            if activity.type is None:
-                activity.type = ActivityTypes.message
-
-            activity.channel_id = self.template.channel_id
-            activity.from_property = self.template.from_property
-            activity.recipient = self.template.recipient
-            activity.conversation = self.template.conversation
-            activity.service_url = self.template.service_url
-
-            activity.id = str((self._next_id))
-            self._next_id += 1
-        finally:
-            self._conversation_lock.release()
-
-        activity.timestamp = activity.timestamp or datetime.utcnow()
-        await self.run_pipeline(TurnContext(self, activity), logic)
-
-    async def send_activities(
-        self, context, activities: List[Activity]
-    ) -> List[ResourceResponse]:
-        """
-        INTERNAL: called by the logic under test to send a set of activities. These will be buffered
-        to the current `TestFlow` instance for comparison against the expected results.
-        :param context:
-        :param activities:
-        :return:
-        """
-
-        def id_mapper(activity):
-            self.activity_buffer.append(activity)
-            self._next_id += 1
-            return ResourceResponse(id=str(self._next_id))
-
-        return [
-            id_mapper(activity)
-            for activity in activities
-            if self.send_trace_activities or activity.type != "trace"
-        ]
-
-    async def delete_activity(self, context, reference: ConversationReference):
-        """
-        INTERNAL: called by the logic under test to delete an existing activity. These are simply
-        pushed onto a [deletedActivities](#deletedactivities) array for inspection after the turn
-        completes.
-        :param reference:
-        :return:
-        """
-        self.deleted_activities.append(reference)
-
-    async def update_activity(self, context, activity: Activity):
-        """
-        INTERNAL: called by the logic under test to replace an existing activity. These are simply
-        pushed onto an [updatedActivities](#updatedactivities) array for inspection after the turn
-        completes.
-        :param activity:
-        :return:
-        """
-        self.updated_activities.append(activity)
-
-    async def continue_conversation(
-        self,
-        reference: ConversationReference,
-        callback: Callable,
-        bot_id: str = None,
-        claims_identity: ClaimsIdentity = None,  # pylint: disable=unused-argument
-    ):
-        """
-        The `TestAdapter` just calls parent implementation.
-        :param reference:
-        :param callback:
-        :param bot_id:
-        :param claims_identity:
-        :return:
-        """
-        await super().continue_conversation(
-            reference, callback, bot_id, claims_identity
-        )
-
-    async def receive_activity(self, activity):
-        """
-        INTERNAL: called by a `TestFlow` instance to simulate a user sending a message to the bot.
-        This will cause the adapters middleware pipe to be run and it's logic to be called.
-        :param activity:
-        :return:
-        """
-        if isinstance(activity, str):
-            activity = Activity(type="message", text=activity)
-        # Initialize request.
-        request = copy(self.template)
-
-        for key, value in vars(activity).items():
-            if value is not None and key != "additional_properties":
-                setattr(request, key, value)
-
-        request.type = request.type or ActivityTypes.message
-        if not request.id:
-            self._next_id += 1
-            request.id = str(self._next_id)
-
-        # Create context object and run middleware.
-        context = TurnContext(self, request)
-        return await self.run_pipeline(context, self.logic)
-
-    def get_next_activity(self) -> Activity:
-        return self.activity_buffer.pop(0)
-
-    async def send(self, user_says) -> object:
-        """
-        Sends something to the bot. This returns a new `TestFlow` instance which can be used to add
-        additional steps for inspecting the bots reply and then sending additional activities.
-        :param user_says:
-        :return: A new instance of the TestFlow object
-        """
-        return TestFlow(await self.receive_activity(user_says), self)
-
-    async def test(
-        self, user_says, expected, description=None, timeout=None
-    ) -> "TestFlow":
-        """
-        Send something to the bot and expects the bot to return with a given reply. This is simply a
-        wrapper around calls to `send()` and `assertReply()`. This is such a common pattern that a
-        helper is provided.
-        :param user_says:
-        :param expected:
-        :param description:
-        :param timeout:
-        :return:
-        """
-        test_flow = await self.send(user_says)
-        test_flow = await test_flow.assert_reply(expected, description, timeout)
-        return test_flow
-
-    async def tests(self, *args):
-        """
-        Support multiple test cases without having to manually call `test()` repeatedly. This is a
-        convenience layer around the `test()`. Valid args are either lists or tuples of parameters
-        :param args:
-        :return:
-        """
-        for arg in args:
-            description = None
-            timeout = None
-            if len(arg) >= 3:
-                description = arg[2]
-                if len(arg) == 4:
-                    timeout = arg[3]
-            await self.test(arg[0], arg[1], description, timeout)
-
-    def add_user_token(
-        self,
-        connection_name: str,
-        channel_id: str,
-        user_id: str,
-        token: str,
-        magic_code: str = None,
-    ):
-        key = UserToken()
-        key.channel_id = channel_id
-        key.connection_name = connection_name
-        key.user_id = user_id
-        key.token = token
-
-        if not magic_code:
-            self._user_tokens.append(key)
-        else:
-            code = TokenMagicCode()
-            code.key = key
-            code.magic_code = magic_code
-            self._magic_codes.append(code)
-
-    async def get_user_token(
-        self, context: TurnContext, connection_name: str, magic_code: str = None
-    ) -> TokenResponse:
-        key = UserToken()
-        key.channel_id = context.activity.channel_id
-        key.connection_name = connection_name
-        key.user_id = context.activity.from_property.id
-
-        if magic_code:
-            magic_code_record = list(
-                filter(lambda x: key.equals_key(x.key), self._magic_codes)
-            )
-            if magic_code_record and magic_code_record[0].magic_code == magic_code:
-                # Move the token to long term dictionary.
-                self.add_user_token(
-                    connection_name,
-                    key.channel_id,
-                    key.user_id,
-                    magic_code_record[0].key.token,
-                )
-
-                # Remove from the magic code list.
-                idx = self._magic_codes.index(magic_code_record[0])
-                self._magic_codes = [self._magic_codes.pop(idx)]
-
-        match = [token for token in self._user_tokens if key.equals_key(token)]
-
-        if match:
-            return TokenResponse(
-                connection_name=match[0].connection_name,
-                token=match[0].token,
-                expiration=None,
-            )
-        # Not found.
-        return None
-
-    async def sign_out_user(
-        self, context: TurnContext, connection_name: str, user_id: str = None
-    ):
-        channel_id = context.activity.channel_id
-        user_id = context.activity.from_property.id
-
-        new_records = []
-        for token in self._user_tokens:
-            if (
-                token.channel_id != channel_id
-                or token.user_id != user_id
-                or (connection_name and connection_name != token.connection_name)
-            ):
-                new_records.append(token)
-        self._user_tokens = new_records
-
-    async def get_oauth_sign_in_link(
-        self, context: TurnContext, connection_name: str
-    ) -> str:
-        return (
-            f"https://fake.com/oauthsignin"
-            f"/{connection_name}/{context.activity.channel_id}/{context.activity.from_property.id}"
-        )
-
-    async def get_aad_tokens(
-        self, context: TurnContext, connection_name: str, resource_urls: List[str]
-    ) -> Dict[str, TokenResponse]:
-        return None
-
-
-class TestFlow:
-    __test__ = False
-
-    def __init__(self, previous: Callable, adapter: TestAdapter):
-        """
-        INTERNAL: creates a new TestFlow instance.
-        :param previous:
-        :param adapter:
-        """
-        self.previous = previous
-        self.adapter = adapter
-
-    async def test(
-        self, user_says, expected, description=None, timeout=None
-    ) -> "TestFlow":
-        """
-        Send something to the bot and expects the bot to return with a given reply. This is simply a
-        wrapper around calls to `send()` and `assertReply()`. This is such a common pattern that a
-        helper is provided.
-        :param user_says:
-        :param expected:
-        :param description:
-        :param timeout:
-        :return:
-        """
-        test_flow = await self.send(user_says)
-        return await test_flow.assert_reply(
-            expected, description or f'test("{user_says}", "{expected}")', timeout
-        )
-
-    async def send(self, user_says) -> "TestFlow":
-        """
-        Sends something to the bot.
-        :param user_says:
-        :return:
-        """
-
-        async def new_previous():
-            nonlocal self, user_says
-            if callable(self.previous):
-                await self.previous()
-            await self.adapter.receive_activity(user_says)
-
-        return TestFlow(await new_previous(), self.adapter)
-
-    async def assert_reply(
-        self,
-        expected: Union[str, Activity, Callable[[Activity, str], None]],
-        description=None,
-        timeout=None,  # pylint: disable=unused-argument
-        is_substring=False,
-    ) -> "TestFlow":
-        """
-        Generates an assertion if the bots response doesn't match the expected text/activity.
-        :param expected:
-        :param description:
-        :param timeout:
-        :param is_substring:
-        :return:
-        """
-        # TODO: refactor method so expected can take a Callable[[Activity], None]
-        def default_inspector(reply, description=None):
-            if isinstance(expected, Activity):
-                validate_activity(reply, expected)
-            else:
-                assert reply.type == "message", description + f" type == {reply.type}"
-                if is_substring:
-                    assert expected in reply.text.strip(), (
-                        description + f" text == {reply.text}"
-                    )
-                else:
-                    assert reply.text.strip() == expected.strip(), (
-                        description + f" text == {reply.text}"
-                    )
-
-        if description is None:
-            description = ""
-
-        inspector = expected if callable(expected) else default_inspector
-
-        async def test_flow_previous():
-            nonlocal timeout
-            if not timeout:
-                timeout = 3000
-            start = datetime.now()
-            adapter = self.adapter
-
-            async def wait_for_activity():
-                nonlocal expected, timeout
-                current = datetime.now()
-                if (current - start).total_seconds() * 1000 > timeout:
-                    if isinstance(expected, Activity):
-                        expecting = expected.text
-                    elif callable(expected):
-                        expecting = inspect.getsourcefile(expected)
-                    else:
-                        expecting = str(expected)
-                    raise RuntimeError(
-                        f"TestAdapter.assert_reply({expecting}): {description} Timed out after "
-                        f"{current - start}ms."
-                    )
-                if adapter.activity_buffer:
-                    reply = adapter.activity_buffer.pop(0)
-                    try:
-                        await inspector(reply, description)
-                    except Exception:
-                        inspector(reply, description)
-
-                else:
-                    await asyncio.sleep(0.05)
-                    await wait_for_activity()
-
-            await wait_for_activity()
-
-        return TestFlow(await test_flow_previous(), self.adapter)
-
-
-def validate_activity(activity, expected) -> None:
-    """
-    Helper method that compares activities
-    :param activity:
-    :param expected:
-    :return:
-    """
-    iterable_expected = vars(expected).items()
-
-    for attr, value in iterable_expected:
-        if value is not None and attr != "additional_properties":
-            assert value == getattr(activity, attr)
->>>>>>> 53c7ab81
+            assert value == getattr(activity, attr)