--- conflicted
+++ resolved
@@ -49,11 +49,7 @@
         self,
         schema: str,
         parameter: str,
-<<<<<<< HEAD
-        channel_id,
-=======
         channel_id: str,
->>>>>>> 259493c8
         required_endorsements: List[str] = None,
     ) -> ClaimsIdentity:
         # No header in correct scheme or no token
