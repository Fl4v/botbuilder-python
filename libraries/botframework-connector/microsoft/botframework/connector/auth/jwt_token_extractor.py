<<<<<<< HEAD
import asyncio
import requests
import jwt
from jwt.algorithms import RSAAlgorithm
from datetime import datetime, timedelta

class JwtTokenExtractor:
    metadataCache = {}

    def __init__(self, validationParams, allowedAlgorithms, metadataUrl, validator):
        self.validationParameters = validationParams
        self.validationParameters.algorithms = allowedAlgorithms
        self.openIdMetadata = JwtTokenExtractor.get_open_id_metadata(metadataUrl)
        self.validator = validator

    @staticmethod
    def get_open_id_metadata(metadataUrl):
        metadata = JwtTokenExtractor.metadataCache.get(metadataUrl, None)
        if metadata is None:
            metadata = _OpenIdMetadata(metadataUrl)
            JwtTokenExtractor.metadataCache.setdefault(metadataUrl, metadata)
        return metadata

    async def get_identity_from_auth(self, authHeader):
        if not authHeader:
            return None
        parts = authHeader.split(" ")
        if len(parts) == 2:
            return await self.get_identity(parts[0], parts[1])
        return None

    async def get_identity(self, schema, parameter):
        # No header in correct scheme or no token
        if schema != "Bearer" or not parameter:
            return None
        
        # Issuer isn't allowed? No need to check signature
        if not self._has_allowed_issuer(parameter):
            return None
        
        try:
            return await self._validate_token(parameter)
        except:
            raise

    def _has_allowed_issuer(self, jwtToken):
        decoded = jwt.decode(jwtToken, verify=False)
        issuer = decoded.get("iss", None)
        if issuer in self.validationParameters.issuer:
            return True
        
        return issuer is self.validationParameters.issuer

    async def _validate_token(self, jwtToken):
        headers = jwt.get_unverified_header(jwtToken)

        # Update the signing tokens from the last refresh
        keyId = headers.get("kid", None)
        metadata = await self.openIdMetadata.get(keyId)

        options = {'verify_aud': False}
        decodedPayload = jwt.decode(jwtToken, metadata.publicKey, options=options)
        return

class _OpenIdMetadata:
    def __init__(self, url):
        self.url = url
        self.keys = []
        self.lastUpdated = datetime.min

    async def get(self, keyId):
        # If keys are more than 5 days old, refresh them
        if self.lastUpdated < (datetime.now() + timedelta(days=5)):
            await self._refresh()
        return self._find(keyId)

    async def _refresh(self):
        response = requests.get(self.url)
        response.raise_for_status()
        keysUrl = response.json()["jwks_uri"]
        responseKeys = requests.get(keysUrl)
        responseKeys.raise_for_status()
        self.lastUpdated = datetime.now()
        self.keys = responseKeys.json()["keys"]

    def _find(self, keyId):
        if  len(self.keys) == 0:
            return None
        key = next(x for x in self.keys if x["kid"] == keyId)
        publicKey = RSAAlgorithm.from_jwk(json.dumps(key))
        endorsements = key.get("endorsements", [])
        return _OpenIdConfig(publicKey, endorsements)
        
class _OpenIdConfig:
    def __init__(self, publicKey, endorsements):
        self.publicKey = publicKey
        self.endorsements = endorsements
=======
import asyncio
import jwt
import requests
from datetime import datetime, timedelta

class JwtTokenExtractor:
    metadataCache = {}

    def __init__(self, validationParams, allowedAlgorithms, metadataUrl, validator = None):
        self.validationParameters = validationParams
        self.validationParameters.algorithms = allowedAlgorithms
        self.openIdMetadata = JwtTokenExtractor.get_open_id_metadata(metadataUrl)
        self.validator = validator

    @staticmethod
    def get_open_id_metadata(metadataUrl):
        metadata = JwtTokenExtractor.metadataCache.get(metadataUrl, None)
        if metadata is None:
            metadata = _OpenIdMetadata(metadataUrl)
            JwtTokenExtractor.metadataCache.setdefault(metadataUrl, metadata)
        return metadata

    async def get_identity_from_auth_header(self, authHeader):
        if not authHeader:
            return None
        parts = authHeader.split(".")
        if len(parts) is 2:
            return await asyncio.ensure_future(self.get_identity(parts[0], parts[1]))
        return None

    async def get_identity(self, schema, parameter):
        # No header in correct scheme or no token
        if schema is not "Bearer" or not parameter:
            return None
        
        # Issuer isn't allowed? No need to check signature
        if not self._has_allowed_issuer(parameter):
            return None
        
        try:
            return await asyncio.ensure_future(self._validate_token(parameter))
        except:
            raise

    def _has_allowed_issuer(self, jwtToken):
        decoded = jwt.decode(jwtToken, verify=False)
        issuer = decoded.iss
        if issuer in self.validationParameters.issuer:
            return True
        
        return issuer is self.validationParameters.issuer

    async def _validate_token(self, jwtToken):
        decoded = jwt.decode(jwtToken, verify=False)
        headers = jwt.get_unverified_header(jwtToken)

        # Update the signing tokens from the last refresh
        keyId = headers["kid"]
        metadata = await asyncio.ensure_future(self.openIdMetadata.get(keyId))
        return

class _OpenIdMetadata:
    def __init__(self, url):
        self.url = url
        self.keys = []
        self.lastUpdated = datetime.min

    async def get(self, keyId):
        # If keys are more than 5 days old, refresh them
        if self.lastUpdated < (datetime.now() + timedelta(days=5)):
            await asyncio.ensure_future(self._refresh())
        return self._find(keyId)

    async def _refresh(self):
        response = requests.get(self.url)
        response.raise_for_status()
        keysUrl = response.json()["jwks_uri"]
        responseKeys = requests.get(keysUrl)
        responseKeys.raise_for_status()
        self.lastUpdated = datetime.now()
        self.keys = responseKeys.json()

    def _find(self, keyId):
        pass
>>>>>>> 60b59630
<|MERGE_RESOLUTION|>--- conflicted
+++ resolved
@@ -1,14 +1,14 @@
-<<<<<<< HEAD
 import asyncio
 import requests
 import jwt
+import json
 from jwt.algorithms import RSAAlgorithm
 from datetime import datetime, timedelta
 
 class JwtTokenExtractor:
     metadataCache = {}
 
-    def __init__(self, validationParams, allowedAlgorithms, metadataUrl, validator):
+    def __init__(self, validationParams, allowedAlgorithms, metadataUrl, validator = None):
         self.validationParameters = validationParams
         self.validationParameters.algorithms = allowedAlgorithms
         self.openIdMetadata = JwtTokenExtractor.get_open_id_metadata(metadataUrl)
@@ -22,7 +22,7 @@
             JwtTokenExtractor.metadataCache.setdefault(metadataUrl, metadata)
         return metadata
 
-    async def get_identity_from_auth(self, authHeader):
+    async def get_identity_from_auth_header(self, authHeader):
         if not authHeader:
             return None
         parts = authHeader.split(" ")
@@ -95,90 +95,4 @@
 class _OpenIdConfig:
     def __init__(self, publicKey, endorsements):
         self.publicKey = publicKey
-        self.endorsements = endorsements
-=======
-import asyncio
-import jwt
-import requests
-from datetime import datetime, timedelta
-
-class JwtTokenExtractor:
-    metadataCache = {}
-
-    def __init__(self, validationParams, allowedAlgorithms, metadataUrl, validator = None):
-        self.validationParameters = validationParams
-        self.validationParameters.algorithms = allowedAlgorithms
-        self.openIdMetadata = JwtTokenExtractor.get_open_id_metadata(metadataUrl)
-        self.validator = validator
-
-    @staticmethod
-    def get_open_id_metadata(metadataUrl):
-        metadata = JwtTokenExtractor.metadataCache.get(metadataUrl, None)
-        if metadata is None:
-            metadata = _OpenIdMetadata(metadataUrl)
-            JwtTokenExtractor.metadataCache.setdefault(metadataUrl, metadata)
-        return metadata
-
-    async def get_identity_from_auth_header(self, authHeader):
-        if not authHeader:
-            return None
-        parts = authHeader.split(".")
-        if len(parts) is 2:
-            return await asyncio.ensure_future(self.get_identity(parts[0], parts[1]))
-        return None
-
-    async def get_identity(self, schema, parameter):
-        # No header in correct scheme or no token
-        if schema is not "Bearer" or not parameter:
-            return None
-        
-        # Issuer isn't allowed? No need to check signature
-        if not self._has_allowed_issuer(parameter):
-            return None
-        
-        try:
-            return await asyncio.ensure_future(self._validate_token(parameter))
-        except:
-            raise
-
-    def _has_allowed_issuer(self, jwtToken):
-        decoded = jwt.decode(jwtToken, verify=False)
-        issuer = decoded.iss
-        if issuer in self.validationParameters.issuer:
-            return True
-        
-        return issuer is self.validationParameters.issuer
-
-    async def _validate_token(self, jwtToken):
-        decoded = jwt.decode(jwtToken, verify=False)
-        headers = jwt.get_unverified_header(jwtToken)
-
-        # Update the signing tokens from the last refresh
-        keyId = headers["kid"]
-        metadata = await asyncio.ensure_future(self.openIdMetadata.get(keyId))
-        return
-
-class _OpenIdMetadata:
-    def __init__(self, url):
-        self.url = url
-        self.keys = []
-        self.lastUpdated = datetime.min
-
-    async def get(self, keyId):
-        # If keys are more than 5 days old, refresh them
-        if self.lastUpdated < (datetime.now() + timedelta(days=5)):
-            await asyncio.ensure_future(self._refresh())
-        return self._find(keyId)
-
-    async def _refresh(self):
-        response = requests.get(self.url)
-        response.raise_for_status()
-        keysUrl = response.json()["jwks_uri"]
-        responseKeys = requests.get(keysUrl)
-        responseKeys.raise_for_status()
-        self.lastUpdated = datetime.now()
-        self.keys = responseKeys.json()
-
-    def _find(self, keyId):
-        pass
->>>>>>> 60b59630
+        self.endorsements = endorsements