--- conflicted
+++ resolved
@@ -16,10 +16,6 @@
             The context for the current turn of conversation with the user. 
         recognized
             Result returned from the prompts recognizer function.
-<<<<<<< HEAD
-=======
-
->>>>>>> 69414eeb
         state
             A dictionary of values persisted for each conversational turn while the prompt is active.
             
